--- conflicted
+++ resolved
@@ -38,8 +38,8 @@
    * Deletes provided directory path on GCS.
    *
    * @param storageClient storage client
-   * @param bucket        bucket
-   * @param path          dir path to delete
+   * @param bucket bucket
+   * @param path dir path to delete
    */
   public static void deleteGCSPath(Storage storageClient, String bucket, String path) {
     try {
@@ -64,13 +64,25 @@
   }
 
   /**
-<<<<<<< HEAD
-   * Utilty class to parse the keyvalue string from UI Widget and return back HashMap
+   * Removes prefix gs:// and returns bucket name
+   */
+  public static String getBucketName(String bucket) {
+    if (bucket.startsWith(GS_PREFIX)) {
+      return bucket.substring(GS_PREFIX.length());
+    }
+    return bucket;
+  }
+
+  /**
+   * Utilty class to parse the keyvalue string from UI Widget and return back HashMap.
+   * String is of format  <key><keyValueDelimiter><value><delimiter><key><keyValueDelimiter><value>
+   * eg:  networktag1=out2internet;networktag2=priority
+   * The return from the method is a map with key value pairs of (networktag1 out2internet) and (networktag2 priority)
    *
-   * @param configValue
-   * @param delimiter
-   * @param keyValueDelimiter
-   * @return
+   * @param configValue String to be parsed into key values format
+   * @param delimiter Delimiter used for keyvalue pairs
+   * @param keyValueDelimiter Delimiter between key and value.
+   * @return Map of Key value pairs parsed from input configValue using the delimiters.
    */
   public static Map<String, String> parseKeyValueConfig(String configValue, String delimiter,
                                                         String keyValueDelimiter) throws IllegalArgumentException {
@@ -88,15 +100,6 @@
       map.put(key, value);
     }
     return map;
-=======
-   * Removes prefix gs:// and returns bucket name
-   */
-  public static String getBucketName(String bucket) {
-    if (bucket.startsWith(GS_PREFIX)) {
-      return bucket.substring(GS_PREFIX.length());
-    }
-    return bucket;
->>>>>>> afdad7aa
   }
 
   private DataprocUtils() {
