/*
 * App Model
 */

define([], function () {

	var Model = Em.Object.extend({
		type: 'App',
		plural: 'Apps',

		href: function () {
			return '#/apps/' + this.get('id');
		}.property(),

		init: function() {
			this._super();

			this.set('timeseries', Em.Object.create());
			this.set('aggregates', Em.Object.create());
			this.set('currents', Em.Object.create());

			this.set('counts', {
				Stream: 0,
				Flow: 0,
				Mapreduce: 0,
				Dataset: 0,
				Query: 0
			});

		},

		units: {
			'storage': 'bytes',
			'containers': 'number',
			'cores': 'number'
		},

		/*
		 * Runnable context path, used by user-defined metrics.
		 */
		context: function () {

			return this.interpolate('/apps/{id}');

		}.property('id'),

		interpolate: function (path) {

			return path.replace(/\{id\}/, this.get('id'));

		},

		trackMetric: function (path, kind, label) {

			path = this.interpolate(path);
			this.get(kind).set(C.Util.enc(path), Em.Object.create({
				path: path,
				value: label || []
			}));
			return path;

		},

		setMetric: function (label, value) {

			var unit = this.get('units')[label];
			value = C.Util[unit](value);

			this.set(label + 'Label', value[0]);
			this.set(label + 'Units', value[1]);

		},

		getSubPrograms: function (callback, http) {

<<<<<<< HEAD
			var types = ['flows', 'mapreduces', 'procedures'];
=======
			var types = ['flows', 'mapreduce', 'procedures'];
>>>>>>> 210e9a77
			var remaining = types.length, i = types.length;
			var result = {};
			var id = this.get('id');
			var kinds = {
				'flows': 'Flow',
<<<<<<< HEAD
				'mapreduces': 'Mapreduce',
=======
				'mapreduce': 'Mapreduce',
>>>>>>> 210e9a77
				'procedures': 'Procedure'
			};

			while (i--) {

				(function () {

					var type = types[i];

					http.rest('apps', id, type, function (models) {

						var j = models.length;
						while (j--) {
							models[j] = C[kinds[type]].create(models[j]);
						}

						result[kinds[type]] = models;

						if (!--remaining) {
							callback(result);
						}

					});

				})();

			}

		}

	});

	Model.reopenClass({
		type: 'App',
		kind: 'Model',
		find: function(model_id, http) {

			var promise = Ember.Deferred.create();

			http.rest('apps', model_id, function (model, error) {

				model = C.App.create(model);
				promise.resolve(model);

			});

			return promise;
		}
	});

	return Model;

});<|MERGE_RESOLUTION|>--- conflicted
+++ resolved
@@ -73,21 +73,13 @@
 
 		getSubPrograms: function (callback, http) {
 
-<<<<<<< HEAD
-			var types = ['flows', 'mapreduces', 'procedures'];
-=======
 			var types = ['flows', 'mapreduce', 'procedures'];
->>>>>>> 210e9a77
 			var remaining = types.length, i = types.length;
 			var result = {};
 			var id = this.get('id');
 			var kinds = {
 				'flows': 'Flow',
-<<<<<<< HEAD
-				'mapreduces': 'Mapreduce',
-=======
 				'mapreduce': 'Mapreduce',
->>>>>>> 210e9a77
 				'procedures': 'Procedure'
 			};
 
