/*
 * Analyze Controller.
 * This manages all actions executed from metrics explorer.
 */

define(['../../helpers/chart-helper'], function (chartHelper) {

  // Used for local storage, which is used to store our metrics selection.
  var STORED_APP_NAME = 'continuuity-analyze';

  // Used to query for available element types from REST.
  var AVAILABLE_TYPES = ['apps', 'streams', 'flows', 'mapreduce', 'datasets', 'procedures'];

  var Controller = Em.Controller.extend(Em.Evented, {

    elementModels: [],

    // Holds available element models.
    elementsCache: [],

    // Holds a per-type cache of available metrics.
    metricsCache: Em.Object.create(),

    // Holds the currently selected metrics.
    selected: Em.ArrayProxy.create({ content: [] }),

    // Holds temporary information from the 'Add Metric' form.
    configuring: Em.Object.extend({
      noSelection: function () {
        return this.get('element.name') === 'Elements' ||
          this.get('metric.name') === 'Metric Names';
      }.property('element', 'metric'),
      element: {
        name: 'Elements'
      },
      metric: {
        name: 'Metric Names'
      }
    }),

    init: function () {

      /*
       * Only 'extend' allows computed properties, as above.
       * Therefore we create / construct here.
       */
      this.set('configuring', this.get('configuring').create());

    },

    load: function (id) {

      var self = this;

      this.set('selected', Em.ArrayProxy.create({ content: [] }));

      /*
       * Prepopulate metrics selection from Local Storage if available.
       */
      if (window.localStorage) {

        var saved = localStorage.getItem(STORED_APP_NAME);
        if (saved) {
          this.set('selected.content', JSON.parse(saved).content);
        }

      }

      function findElement(type, id) {

        var models = self.elementModels, i = models.length;
        while (i--) {
          if (models[i].type === type && models[i].id === id) {
            return models[i];
          }
        }
        return null;

      }

      // Needs time to find elements. Move to run loop.
      setTimeout(function () {

        $("#elementSelector").select2({
            containerCssClass: "analyze-configurator-element-select",
            placeholder: "Select Element",
            query: function(query) {

              var data = [];

              $.each(self.elementsCache, function(){

                var children = [];
                $.each(this.children, function () {
                  if(query.term.length === 0 || this.text.toUpperCase().indexOf(query.term.toUpperCase()) >= 0 ){
                      children.push({id: this.id, text: this.text });
                  }
                });
                this.children = children;
                if (children.length) {
                  data.push(this);
                }
              });
              query.callback({results: data});

            }
        });
        $("#elementSelector").on('change', function (e) {

          if (e.added) {
            var id = e.added.id.split('|');
            var element = findElement(id[0], id[1]);
            self.selectElement(element);
          }

        });

        function filterMetrics(term, metrics) {

          var results = [];
          $.each(metrics, function () {
            if(term.length === 0 || this.text.toUpperCase().indexOf(term.toUpperCase()) >= 0 ){
                results.push({id: this.id, text: this.text });
            }
          });
          return results;

        }

        function getUserMetrics(model, term, done) {

          var context = model.get('context');
          var metrics = self.get('metricsList');

          self.HTTP.rest('metrics/user' + model.get('context'), function (response, status) {

            if (response.error) {

              Em.debug(response.error);

            } else {

              if (response.result.length) {

                var userMetrics = [], result = response.result, i = result.length;
                while (i--) {

                  var path = '/user' + context + '/' + window.encodeURIComponent(result[i].metric);
                  var j = metrics.length, found = false;

                  while (j--) {
                    if (metrics[j].id === path) {
                      found = true;
                    }
                  }

                  if (!found) {
                    userMetrics.push({
                      id: path,
                      text: result[i].metric
                    });
                  }
                }

                metrics = metrics.concat(userMetrics);
                self.set('metricsList', metrics);
                done({results: filterMetrics(term, metrics)});

              } else {

                done({results: filterMetrics(term, metrics)});

              }
            }
          });
        }

        $("#metricSelector").select2({
            placeholder: "Select Metric",
            query: function(query) {

              var model = self.configuring.element;
              var metrics = self.metricsCache.get(model.type);

              if (metrics) {

                // The element supports user-defined metrics. (Runnable)
                if (model.get('context')) {
                  getUserMetrics(model, query.term, query.callback);

                } else {
                  query.callback({results: filterMetrics(query.term, metrics)});

                }

              } else {

                self.HTTP.rest('metrics', 'system', model.type, function (metrics, status) {

                  var i = metrics.length;
                  while (i--) {
                    metrics[i] = {
                      id: metrics[i].path,
                      text: metrics[i].name
                    };
                  }

                  self.get('metricsCache').set(model.type, metrics);
                  self.set('metricsList', metrics);

                  // The element supports user-defined metrics. (Runnable)
                  if (model.get('context')) {
                    getUserMetrics(model, query.term, query.callback);

                  } else {
                    query.callback({results: filterMetrics(query.term, metrics)});

                  }

                });

              }

            }

        });
        $("#metricSelector").on('change', function (e) {

          if (e.added) {
            self.selectMetric({
              name: e.added.text,
              path: e.added.id
            });
          }

        });

      }, 500);

      function sortByKey (obj) {

        var keys = [];
        var sorted_obj = {};

        for(var key in obj){
            if(obj.hasOwnProperty(key)){
                keys.push(key);
            }
        }
        keys.sort();
        $.each(keys, function(i, key){
            sorted_obj[key] = obj[key];
        });

        return sorted_obj;

      }

      /*
       * Get all available Elements for selection.
       */
      var i = AVAILABLE_TYPES.length;
      var singular = {
        'apps': 'App',
        'streams': 'Stream',
        'flows': 'Flow',
<<<<<<< HEAD
        'mapreduces': 'Mapreduce',
=======
        'mapreduce': 'Mapreduce',
>>>>>>> 210e9a77
        'datasets': 'Dataset',
        'procedures': 'Procedure'
      };

      // This format is used by the select2 box to render in groups.
      var byType = {};
      var remaining = i;

      while (i--) {
        (function (nextType) {

          self.HTTP.rest(nextType, function (models, status) {

            var i = models.length;
            while (i--) {
              if (C[singular[nextType]]) {
                models[i] = C[singular[nextType]].create(models[i]);
                self.elementModels.push(models[i]);
              }
            }

            $.each(models, function (i, element) {

              var id = element.type + '|' + element.id;

              if (byType[element.type]) {
                byType[element.type].push({
                  id: id,
                  text: element.name
                });
              } else {
                byType[element.type] = [{
                  id: id,
                  text: element.name
                }];
              }

            });

            if (!--remaining) {

              byType = sortByKey(byType);

              for (var type in byType) {
                self.elementsCache.push({
                  text: type + 's',
                  children: byType[type]
                });
              }

            }

          });

        })(AVAILABLE_TYPES[i]);
      }

      this.set('paused', false);

      this.set('interval', setInterval(function () {

        if (!self.get('paused')) {
          self.update();
        }

      }, 1000));

    },

    unload: function () {

      this.set('elementModels', []);
      this.set('elementsCache', []);
      this.set('metricsCache', Em.Object.create());

      clearInterval(this.get('interval'));

      // This is set in the Analyze embeddable.
      C.removeResizeHandler('metrics-explorer');

    },

    colors: ['#fce94f', '#edd400', '#c4a000', '#fcaf3e', '#f57900', '#ce5c00',
    '#e9b96e', '#c17d11', '#8f5902', '#8ae234', '#73d216', '#4e9a06', '#729fcf',
    '#3465a4', '#204a87', '#ad7fa8', '#75507b', '#5c3566', '#ef2929', '#cc0000'],

    update: function () {

      var self = this;
      var urls = [];

      var selected = this.get('selected');
      var start, now = new Date().getTime();

      // Add a two second buffer to make sure we have a full response.
      start = now - ((C.__timeRange + 2) * 1000);
      start = Math.floor(start / 1000);

      this.get('selected').forEach(function (item) {
        urls.push(item.path + '?start=' + start + '&count=' + C.__timeRange);
      });

      function findMetric (path) {
        var i = selected.content.length;
        while (i --) {
          if (path.indexOf(selected.content[i].path) === 0) {
            return selected.content[i];
          }
        }
      }
      if (!Em.isEmpty(urls)) {
        this.HTTP.post('metrics', urls, function (response, status) {

          if (response.result) {

            var s = null, series = [], selected = self.get('selected.content'),
              result = response.result, metric, d;

            for (var i = 0; i < result.length; i ++) {

              if ((metric = findMetric(result[i].path))) {

                s = {
                  name: metric.metric + ' (' + metric.element + ', ' + metric.type + ')',
                  color: metric.color,
                  data: []
                }, d = response.result[i].result.data;

                for (var j = 0; j < d.length; j ++) {
                  s.data.push({
                    x: d[j].time,
                    y: d[j].value
                  });
                }

                series.push(s);

              }

            }
            self.set('series', series);

          }

        });
      }

    }.observes('selected.[]'),

    paused: false,
    pausedLabel: function () {

      return this.get('paused') ? 'Continue' : 'Pause';

    }.property('paused').cacheable(false),
    togglePause: function () {

      this.set('paused', !this.get('paused'));

    },

    showConfigure: function (metric) {

      var index = Math.floor(Math.random() * this.colors.length);

      this.configuring.set('color', this.colors[index]);
      this.configuring.set('element', { name: 'Elements' });
      this.configuring.set('metric', { name: 'Metric Names' });

      $("#elementSelector").select2('val', null);
      $("#metricSelector").select2('val', null);
      $('#analyze-configurator').fadeIn(100);

    },

    hideConfigure: function () {

      $('#analyze-configurator').fadeOut(100);

    },

    selectColor: function (color) {

      this.configuring.set('color', color);

    },

    selectElement: function (model) {

      this.configuring.set('element', model);
      $("#metricSelector").select2("enable", true);

    },

    selectMetric: function (metric) {

      this.configuring.set('metric', metric);

    },

    addToChart: function () {

      var element = this.get('configuring.element');
      var metric = this.get('configuring.metric');
      var color = this.get('configuring.color');

      var path = element.interpolate(metric.path);
      var selected = {
        element: element.name,
        type: element.type,
        metric: metric.name,
        path: path,
        color: color,
        href: element.get('href')
      };

      this.get('selected').pushObject(selected);

      this.saveLocal();
      this.hideConfigure();

    },

    removeFromChart: function (selected) {

      this.get('selected').removeObject(selected);
      this.saveLocal();
      this.hideConfigure();

    },

    /**
     * Saves selection state to localstorage.
     */
    saveLocal: function() {
      localStorage.setItem(STORED_APP_NAME, JSON.stringify(this.get('selected')));
    }

  });

  Controller.reopenClass({
    type: 'Analyze',
    kind: 'Controller'
  });

  return Controller;

});<|MERGE_RESOLUTION|>--- conflicted
+++ resolved
@@ -264,11 +264,7 @@
         'apps': 'App',
         'streams': 'Stream',
         'flows': 'Flow',
-<<<<<<< HEAD
-        'mapreduces': 'Mapreduce',
-=======
         'mapreduce': 'Mapreduce',
->>>>>>> 210e9a77
         'datasets': 'Dataset',
         'procedures': 'Procedure'
       };
