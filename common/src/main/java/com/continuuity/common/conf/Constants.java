package com.continuuity.common.conf;

import java.util.concurrent.TimeUnit;

/**
 * Constants used by different systems are all defined here.
 */
public final class Constants {
  /**
   * Global Service names.
   */
  public static final class Service {
    public static final String APP_FABRIC_HTTP = "appfabric";
    public static final String TRANSACTION = "transaction";
    public static final String METRICS = "metrics";
    public static final String LOGSAVER = "saver";
    public static final String METRICS_PROCESSOR = "metrics.processor";
    public static final String GATEWAY = "gateway";
<<<<<<< HEAD
    public static final String STREAMS = "streams";
    public static final String REACTOR_SERVICES = "reactor.services";
=======
    public static final String METRICS_PROCESSOR = "metrics.processor";
    public static final String STREAM_HANDLER = "stream.handler";
>>>>>>> 5f179f31
    public static final String DATASET_MANAGER = "dataset.manager";
    public static final String DATASET_EXECUTOR = "dataset.executor";
    public static final String EXTERNAL_AUTHENTICATION = "external.authentication";
    public static final String HIVE = "hive.server";
  }

  /**
   * Zookeeper Configuration.
   */
  public static final class Zookeeper {
    public static final String QUORUM = "zookeeper.quorum";
    public static final String CFG_SESSION_TIMEOUT_MILLIS = "zookeeper.session.timeout.millis";
    public static final int DEFAULT_SESSION_TIMEOUT_MILLIS = 40000;
  }

  /**
   * HBase configurations.
   */
  public static final class HBase {
    public static final String AUTH_KEY_UPDATE_INTERVAL = "hbase.auth.key.update.interval";
  }

  /**
   * Thrift configuration.
   */
  public static final class Thrift {
    public static final String MAX_READ_BUFFER = "thrift.max.read.buffer";
    public static final int DEFAULT_MAX_READ_BUFFER = 16 * 1024 * 1024;
  }

  /**
   * Dangerous Options.
   */
  public static final class Dangerous {
    public static final String UNRECOVERABLE_RESET = "enable.unrecoverable.reset";
    public static final boolean DEFAULT_UNRECOVERABLE_RESET = false;
  }

  /**
   * App Fabric Configuration.
   */
  public static final class AppFabric {
    /**
     * Default constants for common.
     */

    //TODO: THis temp
    public static final String DEFAULT_SERVER_ADDRESS = "localhost";

    /**
     * App Fabric Server.
     */
    public static final String SERVER_ADDRESS = "app.bind.address";
    public static final String OUTPUT_DIR = "app.output.dir";
    public static final String TEMP_DIR = "app.temp.dir";
    public static final String REST_PORT = "app.rest.port";
    public static final String PROGRAM_JVM_OPTS = "app.program.jvm.opts";

    /**
     * Query parameter to indicate start time.
     */
    public static final String QUERY_PARAM_START_TIME = "before";

    /**
     * Query parameter to indicate end time.
     */
    public static final String QUERY_PARAM_END_TIME = "after";

    /**
     * Query parameter to indicate limits on results.
     */
    public static final String QUERY_PARAM_LIMIT = "limit";

    /**
     * Default history results limit.
     */
    public static final int DEFAULT_HISTORY_RESULTS_LIMIT = 100;
  }

  /**
   * Scheduler options.
   */
  public class Scheduler {
    public static final String CFG_SCHEDULER_MAX_THREAD_POOL_SIZE = "scheduler.max.thread.pool.size";
    public static final int DEFAULT_THREAD_POOL_SIZE = 30;
  }

  /**
   * Transactions.
   */
  public static final class Transaction {
    /**
     * TransactionManager configuration.
     */
    public static final class Manager {
      // TransactionManager configuration
      public static final String CFG_DO_PERSIST = "tx.persist";
      /** Directory in HDFS used for transaction snapshot and log storage. */
      public static final String CFG_TX_SNAPSHOT_DIR = "data.tx.snapshot.dir";
      /** Directory on the local filesystem used for transaction snapshot and log storage. */
      public static final String CFG_TX_SNAPSHOT_LOCAL_DIR = "data.tx.snapshot.local.dir";
      /** How often to clean up timed out transactions, in seconds, or 0 for no cleanup. */
      public static final String CFG_TX_CLEANUP_INTERVAL = "data.tx.cleanup.interval";
      /** Default value for how often to check in-progress transactions for expiration, in seconds. */
      public static final int DEFAULT_TX_CLEANUP_INTERVAL = 10;
      /**
       * The timeout for a transaction, in seconds. If the transaction is not finished in that time,
       * it is marked invalid.
       */
      public static final String CFG_TX_TIMEOUT = "data.tx.timeout";
      /** Default value for transaction timeout, in seconds. */
      public static final int DEFAULT_TX_TIMEOUT = 30;
      /** The frequency (in seconds) to perform periodic snapshots, or 0 for no periodic snapshots. */
      public static final String CFG_TX_SNAPSHOT_INTERVAL = "data.tx.snapshot.interval";
      /** Default value for frequency of periodic snapshots of transaction state. */
      public static final long DEFAULT_TX_SNAPSHOT_INTERVAL = 300;
      /** Number of most recent transaction snapshots to retain. */
      public static final String CFG_TX_SNAPSHOT_RETAIN = "data.tx.snapshot.retain";
      /** Default value for number of most recent snapshots to retain. */
      public static final int DEFAULT_TX_SNAPSHOT_RETAIN = 10;
    }

    /**
     * Twill Runnable configuration.
     */
    public static final class Container {
      public static final String ADDRESS = "data.tx.bind.address";
      public static final String NUM_INSTANCES = "data.tx.num.instances";
      public static final String NUM_CORES = "data.tx.num.cores";
      public static final String MEMORY_MB = "data.tx.memory.mb";
    }

    /**
     * TransactionService configuration.
     */
    public static final class Service {
  
      /** for the port of the tx server. */
      public static final String CFG_DATA_TX_BIND_PORT
        = "data.tx.bind.port";
  
      /** for the address (hostname) of the tx server. */
      public static final String CFG_DATA_TX_BIND_ADDRESS
        = "data.tx.bind.address";

      /** the number of IO threads in the tx service. */
      public static final String CFG_DATA_TX_SERVER_IO_THREADS
        = "data.tx.server.io.threads";
  
      /** the number of handler threads in the tx service. */
      public static final String CFG_DATA_TX_SERVER_THREADS
        = "data.tx.server.threads";
  
      /** default tx service port. */
      public static final int DEFAULT_DATA_TX_BIND_PORT
        = 15165;
  
      /** default tx service address. */
      public static final String DEFAULT_DATA_TX_BIND_ADDRESS
        = "0.0.0.0";
  
      /** default number of handler IO threads in tx service. */
      public static final int DEFAULT_DATA_TX_SERVER_IO_THREADS
        = 2;
  
      /** default number of handler threads in tx service. */
      public static final int DEFAULT_DATA_TX_SERVER_THREADS
        = 20;
  
      // Configuration key names and defaults used by tx client.
  
      /** to specify the tx client socket timeout in ms. */
      public static final String CFG_DATA_TX_CLIENT_TIMEOUT
        = "data.tx.client.timeout";

      /** to specify the tx client provider strategy. */
      public static final String CFG_DATA_TX_CLIENT_PROVIDER
        = "data.tx.client.provider";
  
      /** to specify the number of threads for client provider "pool". */
      public static final String CFG_DATA_TX_CLIENT_COUNT
        = "data.tx.client.count";
  
      /** to specify the retry strategy for a failed thrift call. */
      public static final String CFG_DATA_TX_CLIENT_RETRY_STRATEGY
        = "data.tx.client.retry.strategy";
  
      /** to specify the number of times to retry a failed thrift call. */
      public static final String CFG_DATA_TX_CLIENT_ATTEMPTS
        = "data.tx.client.retry.attempts";
  
      /** to specify the initial sleep time for retry strategy backoff. */
      public static final String CFG_DATA_TX_CLIENT_BACKOFF_INIITIAL
        = "data.tx.client.retry.backoff.initial";
  
      /** to specify the backoff factor for retry strategy backoff. */
      public static final String CFG_DATA_TX_CLIENT_BACKOFF_FACTOR
        = "data.tx.client.retry.backoff.factor";
  
      /** to specify the sleep time limit for retry strategy backoff. */
      public static final String CFG_DATA_TX_CLIENT_BACKOFF_LIMIT
        = "data.tx.client.retry.backoff.limit";
  
      /** the default tx client socket timeout in milli seconds. */
      public static final int DEFAULT_DATA_TX_CLIENT_TIMEOUT
        = 30 * 1000;

      /** default number of pooled tx clients. */
      public static final int DEFAULT_DATA_TX_CLIENT_COUNT
        = 5;
  
      /** default tx client provider strategy. */
      public static final String DEFAULT_DATA_TX_CLIENT_PROVIDER
        = "pool";
  
      /** retry strategy for thrift clients, e.g. backoff, or n-times. */
      public static final String DEFAULT_DATA_TX_CLIENT_RETRY_STRATEGY
        = "backoff";
  
      /** default number of attempts for strategy n-times. */
      public static final int DEFAULT_DATA_TX_CLIENT_ATTEMPTS
        = 2;
  
      /** default initial sleep is 100ms. */
      public static final int DEFAULT_DATA_TX_CLIENT_BACKOFF_INIITIAL
        = 100;
  
      /** default backoff factor is 4. */
      public static final int DEFAULT_DATA_TX_CLIENT_BACKOFF_FACTOR
        = 4;
  
      /** default sleep limit is 30 sec. */
      public static final int DEFAULT_DATA_TX_CLIENT_BACKOFF_LIMIT
        = 30 * 1000;
    }

    /**
     * Configuration for the TransactionDataJanitor coprocessor.
     */
    public static final class DataJanitor {
      /**
       * Whether or not the TransactionDataJanitor coprocessor should be enabled on tables.
       * Disable for testing.
       */
      public static final String CFG_TX_JANITOR_ENABLE = "data.tx.janitor.enable";
      public static final boolean DEFAULT_TX_JANITOR_ENABLE = true;
    }
  }

  /**
   * Datasets.
   */
  public static final class Dataset {
    /**
     * DatasetManager service configuration.
     */
    public static final class Manager {
      /** for the port of the dataset server. */
      public static final String PORT = "dataset.service.bind.port";

      /** for the address (hostname) of the dataset server. */
      public static final String ADDRESS = "dataset.service.bind.address";

      public static final String BACKLOG_CONNECTIONS = "dataset.service.connection.backlog";
      public static final String EXEC_THREADS = "dataset.service.exec.threads";
      public static final String BOSS_THREADS = "dataset.service.boss.threads";
      public static final String WORKER_THREADS = "dataset.service.worker.threads";
      public static final String OUTPUT_DIR = "dataset.service.output.dir";

      // Defaults
      public static final int DEFAULT_BACKLOG = 20000;
      public static final int DEFAULT_EXEC_THREADS = 10;
      public static final int DEFAULT_BOSS_THREADS = 1;
      public static final int DEFAULT_WORKER_THREADS = 4;
    }

    /**
     * Twill Runnable configuration.
     */
    public static final class Container {
      public static final String NUM_INSTANCES = "dataset.service.num.instances";
      public static final String NUM_CORES = "dataset.service.num.cores";
      public static final String MEMORY_MB = "dataset.service.memory.mb";
    }

    /**
     * DatasetUserService configuration.
     */
    public static final class Executor {
      /** for the port of the dataset user service server. */
      public static final String PORT = "dataset.executor.bind.port";

      /** for the address (hostname) of the dataset server. */
      public static final String ADDRESS = "dataset.executor.bind.address";

      public static final String BACKLOG_CONNECTIONS = "dataset.executor.connection.backlog";
      public static final String EXEC_THREADS = "dataset.executor.exec.threads";
      public static final String BOSS_THREADS = "dataset.executor.boss.threads";
      public static final String WORKER_THREADS = "dataset.executor.worker.threads";
      public static final String OUTPUT_DIR = "dataset.executor.output.dir";

      /** Twill Runnable configuration **/
      public static final String CONTAINER_VIRTUAL_CORES = "dataset.executor.container.num.cores";
      public static final String CONTAINER_MEMORY_MB = "dataset.executor.container.memory.mb";
      public static final String CONTAINER_INSTANCES = "dataset.executor.container.instances";
    }
  }

  /**
   * Stream configurations.
   */
  public static final class Stream {
    /* Begin CConfiguration keys */
    public static final String BASE_DIR = "stream.base.dir";
    public static final String PARTITION_DURATION = "stream.partition.duration";
    public static final String INDEX_INTERVAL = "stream.index.interval";
    public static final String FILE_PREFIX = "stream.file.prefix";
    public static final String CONSUMER_TABLE_PRESPLITS = "stream.consumer.table.presplits";

    // Stream http service configurations.
    public static final String STREAM_HANDLER = "stream.handler";
    public static final String ADDRESS = "stream.bind.address";
    public static final String WORKER_THREADS = "stream.worker.threads";

    // YARN container configurations.
    public static final String CONTAINER_VIRTUAL_CORES = "stream.container.num.cores";
    public static final String CONTAINER_MEMORY_MB = "stream.container.memory.mb";
    public static final String CONTAINER_INSTANCES = "stream.container.instances";

    // Tell the instance id of the YARN container. Set by the StreamHandlerRunnable only, not in default.xml
    public static final String CONTAINER_INSTANCE_ID = "stream.container.instance.id";
    /* End CConfiguration keys */

    /* Begin constants used by stream */

    /** How often to check for new file when reading from stream in milliseconds. **/
    public static final long NEW_FILE_CHECK_INTERVAL = TimeUnit.SECONDS.toMillis(10);
    public static final int HBASE_WRITE_BUFFER_SIZE = 4 * 1024 * 1024;


    /**
     * Contains HTTP headers used by Stream handler.
     */
    public static final class Headers {
      public static final String CONSUMER_ID = "X-Continuuity-ConsumerId";
    }

    // Time for a stream consumer to timeout in StreamHandler for REST API dequeue.
    public static final long CONSUMER_TIMEOUT_MS = TimeUnit.SECONDS.toMillis(60);

    // The consumer state table namespace for consumers created from stream handler for REST API dequeue.
    public static final String HANDLER_CONSUMER_NS = "http.stream.consumer";

    /* End constants used by stream */
  }

  /**
   * Gateway Configurations.
   */
  public static final class Gateway {
    public static final String ADDRESS = "gateway.bind.address";
    public static final String PORT = "gateway.bind.port";
    public static final String BACKLOG_CONNECTIONS = "gateway.connection.backlog";
    public static final String EXEC_THREADS = "gateway.exec.threads";
    public static final String BOSS_THREADS = "gateway.boss.threads";
    public static final String WORKER_THREADS = "gateway.worker.threads";
    public static final String CONFIG_AUTHENTICATION_REQUIRED = "gateway.authenticate";
    public static final String CLUSTER_NAME = "gateway.cluster.name";
    public static final String NUM_CORES = "gateway.num.cores";
    public static final String NUM_INSTANCES = "gateway.num.instances";
    public static final String MEMORY_MB = "gateway.memory.mb";
    public static final String STREAM_FLUME_THREADS = "stream.flume.threads";
    public static final String STREAM_FLUME_PORT = "stream.flume.port";
    /**
     * Defaults.
     */
    public static final int DEFAULT_PORT = 10000;
    public static final int DEFAULT_BACKLOG = 20000;
    public static final int DEFAULT_EXEC_THREADS = 20;
    public static final int DEFAULT_BOSS_THREADS = 1;
    public static final int DEFAULT_WORKER_THREADS = 10;
    public static final boolean CONFIG_AUTHENTICATION_REQUIRED_DEFAULT = false;
    public static final String CLUSTER_NAME_DEFAULT = "localhost";
    public static final int DEFAULT_NUM_CORES = 2;
    public static final int DEFAULT_NUM_INSTANCES = 1;
    public static final int DEFAULT_MEMORY_MB = 2048;
    public static final int DEFAULT_STREAM_FLUME_THREADS = 10;
    public static final int DEFAULT_STREAM_FLUME_PORT = 10004;


    /**
     * Others.
     */
    public static final String GATEWAY_VERSION = "/v2";
    public static final String CONTINUUITY_PREFIX = "X-Continuuity-";
    public static final String STREAM_HANDLER_NAME = "stream.rest";
    public static final String METRICS_CONTEXT = "gateway." + Gateway.STREAM_HANDLER_NAME;
    public static final String HEADER_DESTINATION_STREAM = "X-Continuuity-Destination";
    public static final String HEADER_FROM_COLLECTOR = "X-Continuuity-FromCollector";
    public static final String CONTINUUITY_API_KEY = "X-Continuuity-ApiKey";
    public static final String CFG_PASSPORT_SERVER_URI = "passport.server.uri";
  }

  /**
   * Router Configuration.
   */
  public static final class Router {
    public static final String ADDRESS = "router.bind.address";
    public static final String FORWARD = "router.forward.rule";
    public static final String BACKLOG_CONNECTIONS = "router.connection.backlog";
    public static final String SERVER_BOSS_THREADS = "router.server.boss.threads";
    public static final String SERVER_WORKER_THREADS = "router.server.worker.threads";
    public static final String CLIENT_BOSS_THREADS = "router.client.boss.threads";
    public static final String CLIENT_WORKER_THREADS = "router.client.worker.threads";

    /**
     * Defaults.
     */
    public static final String DEFAULT_FORWARD = "10000:" + Service.GATEWAY;
    public static final int DEFAULT_BACKLOG = 20000;
    public static final int DEFAULT_SERVER_BOSS_THREADS = 1;
    public static final int DEFAULT_SERVER_WORKER_THREADS = 10;
    public static final int DEFAULT_CLIENT_BOSS_THREADS = 1;
    public static final int DEFAULT_CLIENT_WORKER_THREADS = 10;
  }

  /**
   * Webapp Configuration.
   */
  public static final class Webapp {
    public static final String WEBAPP_DIR = "webapp";
  }

  /**
   * Metrics constants.
   */
  public static final class Metrics {
    public static final String DATASET_CONTEXT = "-.dataset";
    public static final String ADDRESS = "metrics.bind.address";
    public static final String CLUSTER_NAME = "metrics.cluster.name";
    public static final String CONFIG_AUTHENTICATION_REQUIRED = "metrics.authenticate";
    public static final String BACKLOG_CONNECTIONS = "metrics.connection.backlog";
    public static final String EXEC_THREADS = "metrics.exec.threads";
    public static final String BOSS_THREADS = "metrics.boss.threads";
    public static final String WORKER_THREADS = "metrics.worker.threads";
    public static final String NUM_INSTANCES = "metrics.num.instances";
    public static final String NUM_CORES = "metrics.num.cores";
    public static final String MEMORY_MB = "metrics.memory.mb";
  }

  /**
   * Configurations for metrics processor.
   */
  public static final class MetricsProcessor {
    public static final String NUM_INSTANCES = "metrics.processor.num.instances";
    public static final String NUM_CORES = "metrics.processor.num.cores";
    public static final String MEMORY_MB = "metrics.processor.memory.mb";
  }

  /**
   * Configurations for log saver.
   */
  public static final class LogSaver {
    public static final String NUM_INSTANCES = "log.saver.num.instances";
    public static final String MEMORY_MB = "log.saver.run.memory.megs";
  }

  /**
   *
   */
  public static final class Logging {
    public static final String SYSTEM_NAME = "reactor";
    public static final String COMPONENT_NAME = "services";
  }

  /**
   * Security configuration.
   */
  public static final class Security {
    /** Algorithm used to generate the digest for access tokens. */
    public static final String TOKEN_DIGEST_ALGO = "security.token.digest.algorithm";
    /** Key length for secret key used by token digest algorithm. */
    public static final String TOKEN_DIGEST_KEY_LENGTH = "security.token.digest.keylength";
    /** Time duration in milliseconds after which an active secret key should be retired. */
    public static final String TOKEN_DIGEST_KEY_EXPIRATION = "security.token.digest.key.expiration.ms";
    /** Parent znode used for secret key distribution in ZooKeeper. */
    public static final String DIST_KEY_PARENT_ZNODE = "security.token.distributed.parent.znode";
    /** Address the Authentication Server should bind to*/
    public static final String AUTH_SERVER_ADDRESS = "security.auth.server.address";
    /** Configuration for External Authentication Server. */
    public static final String AUTH_SERVER_PORT = "security.auth.server.port";
    /** Maximum number of handler threads for the Authentication Server embedded Jetty instance. */
    public static final String MAX_THREADS = "security.server.maxthreads";
    /** Access token expiration time in milliseconds. */
    public static final String TOKEN_EXPIRATION = "security.server.token.expiration.ms";
    public static final String[] BASIC_USER_ROLES = new String[] {"user", "admin", "moderator"};

    public static final String CFG_FILE_BASED_KEYFILE_PATH = "security.data.keyfile.path";
    /** Configuration for enabling the security. */
    public static final String CFG_SECURITY_ENABLED = "security.enabled";
    /** Configuration for security realm. */
    public static final String CFG_REALM = "security.realm";
    /** Authentication Handler class name */
    public static final String AUTH_HANDLER_CLASS = "security.authentication.handlerClassName";
    /** Prefix for all configurable properties of an Authentication handler. */
    public static final String AUTH_HANDLER_CONFIG_BASE = "security.authentication.handler.";
    /** Authentication Login Module class name */
    public static final String LOGIN_MODULE_CLASS_NAME = "security.authentication.loginmodule.className";
    /** Configuration for enabling SSL */
    public static final String SSL_ENABLED = "security.server.ssl.enabled";
    /** SSL secured port for ExternalAuthentication */
    public static final String AUTH_SERVER_SSL_PORT = "security.server.ssl.port";
    /** SSL keystore path */
    public static final String SSL_KEYSTORE_PATH = "security.server.ssl.keystore.path";
    /** SSL keystore password */
    public static final String SSL_KEYSTORE_PASSWORD = "security.server.ssl.keystore.password";
    /** Realm file for Basic Authentication */
    public static final String BASIC_REALM_FILE = "security.authentication.basic.realmfile";
  }

  /**
   * Hive configuration.
   */
  public static final class Hive {
    public static final String SERVER_ADDRESS = "hive.server.bind.address";
    public static final String SERVER_PORT = "hive.server.port";
    public static final String METASTORE_PORT = "hive.local.metastore.port";
    public static final String METASTORE_WAREHOUSE_DIR = "reactor.hive.metastore.warehouse.dir";
    public static final String DATABASE_DIR = "reactor.hive.database.dir";
  }

  /**
   * Explore module configuration.
   */
  public static final class Explore {
    public static final String CCONF_CODEC_KEY = "reactor.cconfiguration";
    public static final String HCONF_CODEC_KEY = "reactor.hconfiguration";
    public static final String TX_QUERY_CODEC_KEY = "reactor.hive.query.tx.id";

    public static final String DATASET_NAME = "reactor.dataset.name";
    public static final String DATASET_STORAGE_HANDLER_CLASS = "com.continuuity.hive.datasets.DatasetStorageHandler";
  }

  public static final String CFG_LOCAL_DATA_DIR = "local.data.dir";
  public static final String CFG_YARN_USER = "yarn.user";
  public static final String CFG_HDFS_USER = "hdfs.user";
  public static final String CFG_HDFS_NAMESPACE = "hdfs.namespace";
  public static final String CFG_HDFS_LIB_DIR = "hdfs.lib.dir";

  public static final String CFG_TWILL_ZK_NAMESPACE = "weave.zookeeper.namespace";
  public static final String CFG_TWILL_RESERVED_MEMORY_MB = "weave.java.reserved.memory.mb";
  public static final String CFG_TWILL_NO_CONTAINER_TIMEOUT = "weave.no.container.timeout";

  /**
   * Data Fabric.
   */
  public static enum InMemoryPersistenceType {
    MEMORY,
    LEVELDB,
    HSQLDB
  }
  /** defines which persistence engine to use when running all in one JVM. **/
  public static final String CFG_DATA_INMEMORY_PERSISTENCE = "data.local.inmemory.persistence.type";
  public static final String CFG_DATA_LEVELDB_DIR = "data.local.storage";
  public static final String CFG_DATA_LEVELDB_BLOCKSIZE = "data.local.storage.blocksize";
  public static final String CFG_DATA_LEVELDB_CACHESIZE = "data.local.storage.cachesize";
  public static final String CFG_DATA_LEVELDB_FSYNC = "data.local.storage.fsync";


  /**
   * Defaults for Data Fabric.
   */
  public static final String DEFAULT_DATA_INMEMORY_PERSISTENCE = InMemoryPersistenceType.MEMORY.name();
  public static final String DEFAULT_DATA_LEVELDB_DIR = "data";
  public static final int DEFAULT_DATA_LEVELDB_BLOCKSIZE = 1024;
  public static final long DEFAULT_DATA_LEVELDB_CACHESIZE = 1024 * 1024 * 100;
  public static final boolean DEFAULT_DATA_LEVELDB_FSYNC = true;

  /**
   * Configuration for Metadata service.
   */
  public static final String CFG_RUN_HISTORY_KEEP_DAYS = "metadata.program.run.history.keepdays";
  public static final int DEFAULT_RUN_HISTORY_KEEP_DAYS = 30;

  /**
   * Config for Log Collection.
   */
  public static final String CFG_LOG_COLLECTION_ROOT = "log.collection.root";
  public static final String DEFAULT_LOG_COLLECTION_ROOT = "data/logs";
  public static final String CFG_LOG_COLLECTION_PORT = "log.collection.bind.port";
  public static final int DEFAULT_LOG_COLLECTION_PORT = 12157;
  public static final String CFG_LOG_COLLECTION_THREADS = "log.collection.threads";
  public static final int DEFAULT_LOG_COLLECTION_THREADS = 10;
  public static final String CFG_LOG_COLLECTION_SERVER_ADDRESS = "log.collection.bind.address";
  public static final String DEFAULT_LOG_COLLECTION_SERVER_ADDRESS = "localhost";

  /**
   * Constants related to Passport.
   */
  public static final String CFG_APPFABRIC_ENVIRONMENT = "appfabric.environment";
  public static final String DEFAULT_APPFABRIC_ENVIRONMENT = "devsuite";


  /**
   * Corresponds to account id used when running in local mode.
   * NOTE: value should be in sync with the one used by UI.
   */
  public static final String DEVELOPER_ACCOUNT_ID = "developer";
}<|MERGE_RESOLUTION|>--- conflicted
+++ resolved
@@ -14,15 +14,10 @@
     public static final String TRANSACTION = "transaction";
     public static final String METRICS = "metrics";
     public static final String LOGSAVER = "saver";
-    public static final String METRICS_PROCESSOR = "metrics.processor";
     public static final String GATEWAY = "gateway";
-<<<<<<< HEAD
     public static final String STREAMS = "streams";
     public static final String REACTOR_SERVICES = "reactor.services";
-=======
     public static final String METRICS_PROCESSOR = "metrics.processor";
-    public static final String STREAM_HANDLER = "stream.handler";
->>>>>>> 5f179f31
     public static final String DATASET_MANAGER = "dataset.manager";
     public static final String DATASET_EXECUTOR = "dataset.executor";
     public static final String EXTERNAL_AUTHENTICATION = "external.authentication";
