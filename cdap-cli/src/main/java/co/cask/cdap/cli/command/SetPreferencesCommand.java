--- conflicted
+++ resolved
@@ -32,12 +32,7 @@
  * Sets preferences for instance, namespace, application, program.
  */
 public class SetPreferencesCommand extends AbstractSetPreferencesCommand {
-<<<<<<< HEAD
-  protected static final String SUCCESS = "Set Preferences successfully for the '%s'";
-=======
   protected static final String SUCCESS = "Set preferences successfully for the '%s'";
-
->>>>>>> fb4b8fe3
   private final ElementType type;
 
   protected SetPreferencesCommand(ElementType type, PreferencesClient client, CLIConfig cliConfig) {
