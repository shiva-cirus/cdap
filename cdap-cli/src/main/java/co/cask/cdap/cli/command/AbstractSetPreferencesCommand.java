--- conflicted
+++ resolved
@@ -20,7 +20,6 @@
 import co.cask.cdap.cli.ElementType;
 import co.cask.cdap.cli.util.AbstractCommand;
 import co.cask.cdap.client.PreferencesClient;
-import co.cask.cdap.proto.Id;
 
 import java.io.PrintStream;
 import java.util.Map;
@@ -29,19 +28,14 @@
  * Abstract Set Preferences Class.
  */
 public abstract class AbstractSetPreferencesCommand extends AbstractCommand {
+
   private final PreferencesClient client;
   private final ElementType type;
-  private final CLIConfig cliConfig;
 
   protected AbstractSetPreferencesCommand(ElementType type, PreferencesClient client, CLIConfig cliConfig) {
     super(cliConfig);
     this.type = type;
     this.client = client;
-    this.cliConfig = cliConfig;
-  }
-
-  private String getCurrentNamespaceId() {
-    return cliConfig.getCurrentNamespace().getId();
   }
 
   protected abstract void printSuccessMessage(PrintStream printStream, ElementType type);
@@ -57,86 +51,22 @@
 
       case NAMESPACE:
         checkInputLength(programIdParts, 0);
-        client.setNamespacePreferences(getCurrentNamespaceId(), args);
+        client.setNamespacePreferences(cliConfig.getCurrentNamespace(), args);
         printSuccessMessage(printStream, type);
         break;
 
       case APP:
-<<<<<<< HEAD
-        checkInputLength(programIdParts, 1);
-        client.setApplicationPreferences(getCurrentNamespaceId(), programIdParts[0], args);
-=======
-        if (programIdParts.length != 1) {
-          throw new CommandInputError(this);
-        }
-        client.setApplicationPreferences(Id.Application.from(cliConfig.getCurrentNamespace(), programIdParts[0]),
-                                         args);
->>>>>>> 8c87e303
+        client.setApplicationPreferences(parseAppId(programIdParts), args);
         printSuccessMessage(printStream, type);
         break;
 
       case FLOW:
-<<<<<<< HEAD
       case PROCEDURE:
       case MAPREDUCE:
       case WORKFLOW:
       case SERVICE:
       case SPARK:
-        checkInputLength(programIdParts, 2);
-        client.setProgramPreferences(getCurrentNamespaceId(), programIdParts[0],
-                                     type.getProgramType(), programIdParts[1], args);
-=======
-        if (programIdParts.length != 2) {
-          throw new CommandInputError(this);
-        }
-        client.setProgramPreferences(Id.Application.from(cliConfig.getCurrentNamespace(), programIdParts[0]),
-                                     type.getPluralName(), programIdParts[1], args);
-        printSuccessMessage(printStream, type);
-        break;
-
-      case PROCEDURE:
-        if (programIdParts.length != 2) {
-          throw new CommandInputError(this);
-        }
-        client.setProgramPreferences(Id.Application.from(cliConfig.getCurrentNamespace(), programIdParts[0]),
-                                     type.getPluralName(), programIdParts[1], args);
-        printSuccessMessage(printStream, type);
-        break;
-
-      case MAPREDUCE:
-        if (programIdParts.length != 2) {
-          throw new CommandInputError(this);
-        }
-        client.setProgramPreferences(Id.Application.from(cliConfig.getCurrentNamespace(), programIdParts[0]),
-                                     type.getPluralName(), programIdParts[1], args);
-        printSuccessMessage(printStream, type);
-        break;
-
-      case WORKFLOW:
-        if (programIdParts.length != 2) {
-          throw new CommandInputError(this);
-        }
-        client.setProgramPreferences(Id.Application.from(cliConfig.getCurrentNamespace(), programIdParts[0]),
-                                     type.getPluralName(), programIdParts[1], args);
-        printSuccessMessage(printStream, type);
-        break;
-
-      case SERVICE:
-        if (programIdParts.length != 2) {
-          throw new CommandInputError(this);
-        }
-        client.setProgramPreferences(Id.Application.from(cliConfig.getCurrentNamespace(), programIdParts[0]),
-                                     type.getPluralName(), programIdParts[1], args);
-        printSuccessMessage(printStream, type);
-        break;
-
-      case SPARK:
-        if (programIdParts.length != 2) {
-          throw new CommandInputError(this);
-        }
-        client.setProgramPreferences(Id.Application.from(cliConfig.getCurrentNamespace(), programIdParts[0]),
-                                     type.getPluralName(), programIdParts[1], args);
->>>>>>> 8c87e303
+        client.setProgramPreferences(parseProgramId(programIdParts, type.getProgramType()), args);
         printSuccessMessage(printStream, type);
         break;
 
