/*
 * Copyright © 2014-2015 Cask Data, Inc.
 *
 * Licensed under the Apache License, Version 2.0 (the "License"); you may not
 * use this file except in compliance with the License. You may obtain a copy of
 * the License at
 *
 * http://www.apache.org/licenses/LICENSE-2.0
 *
 * Unless required by applicable law or agreed to in writing, software
 * distributed under the License is distributed on an "AS IS" BASIS, WITHOUT
 * WARRANTIES OR CONDITIONS OF ANY KIND, either express or implied. See the
 * License for the specific language governing permissions and limitations under
 * the License.
 */

package co.cask.cdap.logging.appender.file;

import ch.qos.logback.classic.LoggerContext;
import ch.qos.logback.core.util.StatusPrinter;
import co.cask.cdap.common.conf.CConfiguration;
import co.cask.cdap.common.conf.Constants;
import co.cask.cdap.common.guice.ConfigModule;
import co.cask.cdap.common.guice.LocationRuntimeModule;
import co.cask.cdap.common.logging.LoggingContext;
import co.cask.cdap.common.logging.LoggingContextAccessor;
import co.cask.cdap.data2.datafabric.dataset.InMemoryDefinitionRegistryFactory;
import co.cask.cdap.data2.dataset2.DatasetFramework;
import co.cask.cdap.data2.dataset2.InMemoryDatasetFramework;
import co.cask.cdap.data2.dataset2.module.lib.inmemory.InMemoryTableModule;
import co.cask.cdap.logging.LoggingConfiguration;
import co.cask.cdap.logging.appender.LogAppender;
import co.cask.cdap.logging.appender.LogAppenderInitializer;
import co.cask.cdap.logging.appender.LoggingTester;
import co.cask.cdap.logging.context.FlowletLoggingContext;
import co.cask.cdap.logging.filter.Filter;
import co.cask.cdap.logging.guice.LoggingModules;
import co.cask.cdap.logging.read.LogEvent;
import co.cask.cdap.logging.read.StandaloneLogReader;
import co.cask.cdap.proto.Id;
import co.cask.tephra.TransactionManager;
import co.cask.tephra.runtime.TransactionModules;
import com.google.inject.AbstractModule;
import com.google.inject.Guice;
import com.google.inject.Injector;
import org.apache.hadoop.conf.Configuration;
import org.apache.hadoop.hbase.HBaseConfiguration;
import org.junit.AfterClass;
import org.junit.Assert;
import org.junit.BeforeClass;
import org.junit.ClassRule;
import org.junit.Test;
import org.junit.rules.TemporaryFolder;
import org.slf4j.Logger;
import org.slf4j.LoggerFactory;

import java.io.ByteArrayOutputStream;
import java.io.PrintStream;
import java.util.List;

/**
 * Test logging to Avro file.
 */
public class TestFileLogging {

  @ClassRule
  public static final TemporaryFolder TMP_FOLDER = new TemporaryFolder();

  private static Injector injector;
  private static TransactionManager txManager;

  @BeforeClass
  public static void setUpContext() throws Exception {
<<<<<<< HEAD

    LoggingContextAccessor.setLoggingContext(new FlowletLoggingContext("TFL_ACCT_1", "APP_1", "FLOW_1", "FLOWLET_1"));
    logBaseDir = "/tmp/log_files_" + new Random(System.currentTimeMillis()).nextLong();


=======
    Configuration hConf = HBaseConfiguration.create();
>>>>>>> 073547b8
    CConfiguration cConf = CConfiguration.create();
    cConf.set(Constants.CFG_LOCAL_DATA_DIR, TMP_FOLDER.newFolder().getAbsolutePath());
    cConf.setInt(LoggingConfiguration.LOG_MAX_FILE_SIZE_BYTES, 20 * 1024);

<<<<<<< HEAD
    Configuration conf = HBaseConfiguration.create();
    CConfigurationUtil.copyTxProperties(cConf, conf);

    dsFramework = new InMemoryDatasetFramework(new InMemoryDefinitionRegistryFactory(), cConf);
    dsFramework.addModule(Id.DatasetModule.from(Constants.SYSTEM_NAMESPACE_ID, "table"),
                          new InMemoryTableModule());

    TransactionManager txManager = new TransactionManager(conf);
=======
    injector = Guice.createInjector(
      new ConfigModule(cConf, hConf),
      new LocationRuntimeModule().getInMemoryModules(),
      new TransactionModules().getInMemoryModules(),
      new LoggingModules().getInMemoryModules(),
      new AbstractModule() {
        @Override
        protected void configure() {
          bind(DatasetFramework.class)
            .toInstance(new InMemoryDatasetFramework(new InMemoryDefinitionRegistryFactory()));
        }
      });

    txManager = injector.getInstance(TransactionManager.class);
>>>>>>> 073547b8
    txManager.startAndWait();

    DatasetFramework dsFramework = injector.getInstance(DatasetFramework.class);
    dsFramework.addModule(Id.DatasetModule.from(Constants.SYSTEM_NAMESPACE_ID, "table"),
                          new InMemoryTableModule());

    LoggingContextAccessor.setLoggingContext(new FlowletLoggingContext("TFL_ACCT_1", "APP_1", "FLOW_1", "FLOWLET_1"));

    LogAppender appender = injector.getInstance(LogAppender.class);
    new LogAppenderInitializer(appender).initialize("TestFileLogging");

    Logger logger = LoggerFactory.getLogger("TestFileLogging");
    for (int i = 0; i < 60; ++i) {
      Exception e1 = new Exception("Test Exception1");
      Exception e2 = new Exception("Test Exception2", e1);
      logger.warn("Test log message " + i + " {} {}", "arg1", "arg2", e2);
    }

    ByteArrayOutputStream bos = new ByteArrayOutputStream();
    StatusPrinter.setPrintStream(new PrintStream(bos));
    StatusPrinter.print((LoggerContext) LoggerFactory.getILoggerFactory());
    System.out.println(bos.toString());

    appender.stop();
  }

  @AfterClass
  public static void cleanUp() throws Exception {
    txManager.stopAndWait();
  }

  @Test
  public void testGetLogNext() throws Exception {
    LoggingContext loggingContext = new FlowletLoggingContext("TFL_ACCT_1", "APP_1", "FLOW_1", "");
    StandaloneLogReader logReader = injector.getInstance(StandaloneLogReader.class);
    LoggingTester tester = new LoggingTester();
    tester.testGetNext(logReader, loggingContext);
    logReader.close();
  }

  @Test
  public void testGetLogPrev() throws Exception {
    LoggingContext loggingContext = new FlowletLoggingContext("TFL_ACCT_1", "APP_1", "FLOW_1", "");
    StandaloneLogReader logReader = injector.getInstance(StandaloneLogReader.class);
    LoggingTester tester = new LoggingTester();
    tester.testGetPrev(logReader, loggingContext);
    logReader.close();
  }

  @Test
  public void testGetLog() throws Exception {
    LoggingContext loggingContext = new FlowletLoggingContext("TFL_ACCT_1", "APP_1", "FLOW_1", "");
    StandaloneLogReader logTail = injector.getInstance(StandaloneLogReader.class);
    LoggingTester.LogCallback logCallback1 = new LoggingTester.LogCallback();
    logTail.getLogPrev(loggingContext, -1, 60, Filter.EMPTY_FILTER,
                       logCallback1);
    List<LogEvent> allEvents = logCallback1.getEvents();
    Assert.assertEquals(60, allEvents.size());

    LoggingTester.LogCallback logCallback2 = new LoggingTester.LogCallback();
    logTail.getLog(loggingContext, allEvents.get(10).getLoggingEvent().getTimeStamp(),
                   allEvents.get(15).getLoggingEvent().getTimeStamp(), Filter.EMPTY_FILTER, logCallback2);
    List<LogEvent> events = logCallback2.getEvents();
    Assert.assertEquals(5, events.size());
    Assert.assertEquals(allEvents.get(10).getLoggingEvent().getFormattedMessage(),
                        events.get(0).getLoggingEvent().getFormattedMessage());
    Assert.assertEquals(allEvents.get(14).getLoggingEvent().getFormattedMessage(),
                        events.get(4).getLoggingEvent().getFormattedMessage());

    LoggingTester.LogCallback logCallback3 = new LoggingTester.LogCallback();
    logTail.getLog(loggingContext, allEvents.get(0).getLoggingEvent().getTimeStamp(),
                   allEvents.get(59).getLoggingEvent().getTimeStamp(), Filter.EMPTY_FILTER, logCallback3);
    events = logCallback3.getEvents();
    Assert.assertEquals(59, events.size());
    Assert.assertEquals(allEvents.get(0).getLoggingEvent().getFormattedMessage(),
                        events.get(0).getLoggingEvent().getFormattedMessage());
    Assert.assertEquals(allEvents.get(58).getLoggingEvent().getFormattedMessage(),
                        events.get(58).getLoggingEvent().getFormattedMessage());

    LoggingTester.LogCallback logCallback4 = new LoggingTester.LogCallback();
    logTail.getLog(loggingContext, allEvents.get(12).getLoggingEvent().getTimeStamp(),
                   allEvents.get(41).getLoggingEvent().getTimeStamp(), Filter.EMPTY_FILTER, logCallback4);
    events = logCallback4.getEvents();
    Assert.assertEquals(29, events.size());
    Assert.assertEquals(allEvents.get(12).getLoggingEvent().getFormattedMessage(),
                        events.get(0).getLoggingEvent().getFormattedMessage());
    Assert.assertEquals(allEvents.get(40).getLoggingEvent().getFormattedMessage(),
                        events.get(28).getLoggingEvent().getFormattedMessage());

    LoggingTester.LogCallback logCallback5 = new LoggingTester.LogCallback();
    logTail.getLog(loggingContext, allEvents.get(22).getLoggingEvent().getTimeStamp(),
                   allEvents.get(38).getLoggingEvent().getTimeStamp(), Filter.EMPTY_FILTER, logCallback5);
    events = logCallback5.getEvents();
    Assert.assertEquals(16, events.size());
    Assert.assertEquals(allEvents.get(22).getLoggingEvent().getFormattedMessage(),
                        events.get(0).getLoggingEvent().getFormattedMessage());
    Assert.assertEquals(allEvents.get(37).getLoggingEvent().getFormattedMessage(),
                        events.get(15).getLoggingEvent().getFormattedMessage());

    LoggingTester.LogCallback logCallback6 = new LoggingTester.LogCallback();
    logTail.getLog(loggingContext, allEvents.get(41).getLoggingEvent().getTimeStamp(),
                   allEvents.get(59).getLoggingEvent().getTimeStamp(), Filter.EMPTY_FILTER, logCallback6);
    events = logCallback6.getEvents();
    Assert.assertEquals(18, events.size());
    Assert.assertEquals(allEvents.get(41).getLoggingEvent().getFormattedMessage(),
                        events.get(0).getLoggingEvent().getFormattedMessage());
    Assert.assertEquals(allEvents.get(58).getLoggingEvent().getFormattedMessage(),
                        events.get(17).getLoggingEvent().getFormattedMessage());

  }

}<|MERGE_RESOLUTION|>--- conflicted
+++ resolved
@@ -71,29 +71,10 @@
 
   @BeforeClass
   public static void setUpContext() throws Exception {
-<<<<<<< HEAD
-
-    LoggingContextAccessor.setLoggingContext(new FlowletLoggingContext("TFL_ACCT_1", "APP_1", "FLOW_1", "FLOWLET_1"));
-    logBaseDir = "/tmp/log_files_" + new Random(System.currentTimeMillis()).nextLong();
-
-
-=======
     Configuration hConf = HBaseConfiguration.create();
->>>>>>> 073547b8
-    CConfiguration cConf = CConfiguration.create();
+    final CConfiguration cConf = CConfiguration.create();
     cConf.set(Constants.CFG_LOCAL_DATA_DIR, TMP_FOLDER.newFolder().getAbsolutePath());
     cConf.setInt(LoggingConfiguration.LOG_MAX_FILE_SIZE_BYTES, 20 * 1024);
-
-<<<<<<< HEAD
-    Configuration conf = HBaseConfiguration.create();
-    CConfigurationUtil.copyTxProperties(cConf, conf);
-
-    dsFramework = new InMemoryDatasetFramework(new InMemoryDefinitionRegistryFactory(), cConf);
-    dsFramework.addModule(Id.DatasetModule.from(Constants.SYSTEM_NAMESPACE_ID, "table"),
-                          new InMemoryTableModule());
-
-    TransactionManager txManager = new TransactionManager(conf);
-=======
     injector = Guice.createInjector(
       new ConfigModule(cConf, hConf),
       new LocationRuntimeModule().getInMemoryModules(),
@@ -103,12 +84,11 @@
         @Override
         protected void configure() {
           bind(DatasetFramework.class)
-            .toInstance(new InMemoryDatasetFramework(new InMemoryDefinitionRegistryFactory()));
+            .toInstance(new InMemoryDatasetFramework(new InMemoryDefinitionRegistryFactory(), cConf));
         }
       });
 
     txManager = injector.getInstance(TransactionManager.class);
->>>>>>> 073547b8
     txManager.startAndWait();
 
     DatasetFramework dsFramework = injector.getInstance(DatasetFramework.class);
