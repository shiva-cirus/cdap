--- conflicted
+++ resolved
@@ -1,5 +1,5 @@
 /*
- * Copyright © 2019-2020 Cask Data, Inc.
+ * Copyright © 2019 Cask Data, Inc.
  *
  * Licensed under the Apache License, Version 2.0 (the "License"); you may not
  * use this file except in compliance with the License. You may obtain a copy of
@@ -14,42 +14,31 @@
  * the License.
  */
 
-<<<<<<< HEAD
-import { constructUrl } from 'server/url-helper';
-import { getCDAPConfig } from 'server/cdap-config';
-import { getGETRequestOptions, requestPromiseWrapper } from 'gql/resolvers-common';
-=======
 const urlHelper = require('../../server/url-helper'),
   cdapConfigurator = require('../../server/cdap-config.js'),
   resolversCommon = require('../resolvers-common.js'),
   naturalSort = require('natural-orderby');
->>>>>>> 82478aa1
 
 let cdapConfig;
-getCDAPConfig().then(function(value) {
+cdapConfigurator.getCDAPConfig().then(function(value) {
   cdapConfig = value;
 });
 
-export async function queryTypePipelinesResolver(parent, args, context) {
+async function queryTypePipelinesResolver(parent, args, context) {
   const namespace = args.namespace;
-  const options = getGETRequestOptions();
+  const options = resolversCommon.getGETRequestOptions();
 
-  const pipelineArtifacts = ['cdap-data-pipeline', 'cdap-data-streams', 'cdap-sql-pipeline'];
+  const pipelineArtifacts = ['cdap-data-pipeline', 'cdap-data-streams'];
 
   let path = `/v3/namespaces/${namespace}/apps?artifactName=${pipelineArtifacts.join(',')}`;
 
-  options.url = constructUrl(cdapConfig, path);
+  options.url = urlHelper.constructUrl(cdapConfig, path);
   context.namespace = namespace;
 
-<<<<<<< HEAD
-  return await requestPromiseWrapper(options, context.auth);
-}
-=======
   const apps = await resolversCommon.requestPromiseWrapper(options, context.auth);
   return naturalSort.orderBy(apps, [(app) => app.name], ['asc']);
 }
 
 module.exports = {
   queryTypePipelinesResolver,
-};
->>>>>>> 82478aa1
+};