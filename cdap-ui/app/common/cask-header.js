--- conflicted
+++ resolved
@@ -19,16 +19,12 @@
  var Store = require('../cdap/services/NamespaceStore').default;
  var Header = require('../cdap/components/Header').default;
  var Wrangler = require('../wrangler/components/Wrangler').default;
-<<<<<<< HEAD
  var globalEvents = require('../cdap/services/global-events').default;
  var ee = require('event-emitter');
-=======
->>>>>>> 19fb56aa
  var VersionStore = require('../cdap/services/VersionStore').default;
  var VersionActions = require('../cdap/services/VersionStore/VersionActions').default;
  export {
   Store,
-<<<<<<< HEAD
   Header,
   Wrangler,
   globalEvents,
@@ -36,11 +32,3 @@
   VersionStore,
   VersionActions
 };
-=======
-  HeaderBrand,
-  HeaderActions,
-  Wrangler,
-  VersionStore,
-  VersionActions
-};
->>>>>>> 19fb56aa
