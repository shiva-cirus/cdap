--- conflicted
+++ resolved
@@ -15,16 +15,11 @@
  */
 
 import PropTypes from 'prop-types';
-
 import React, { Component } from 'react';
 import {parseType, checkParsedTypeForError} from 'components/SchemaEditor/SchemaHelpers';
 import {Input} from 'reactstrap';
 import {insertAt, removeAt} from 'services/helpers';
-<<<<<<< HEAD
-import uuid from 'uuid/v4';
-=======
 import uuidV4 from 'uuid/v4';
->>>>>>> 211d9c95
 import T from 'i18n-react';
 require('./EnumSchemaRow.scss');
 
@@ -33,11 +28,7 @@
     super(props);
     if (typeof props.row === 'object') {
       let rowType = parseType(props.row);
-<<<<<<< HEAD
-      let symbols = rowType.type.getSymbols().map(symbol => ({symbol, id: uuid()}));
-=======
       let symbols = rowType.type.getSymbols().map(symbol => ({symbol, id: uuidV4()}));
->>>>>>> 211d9c95
       this.state = {
         symbols,
         error: '',
@@ -45,11 +36,7 @@
       };
     } else {
       this.state = {
-<<<<<<< HEAD
-        symbols: [{symbol: '', id: uuid()}],
-=======
         symbols: [{symbol: '', id: uuidV4()}],
->>>>>>> 211d9c95
         error: ''
       };
     }
@@ -86,11 +73,7 @@
     });
     symbols = insertAt(symbols, index, {
       symbol: '',
-<<<<<<< HEAD
-      id: uuid(),
-=======
       id: uuidV4(),
->>>>>>> 211d9c95
       refRequired: true
     });
     this.setState({symbols}, () => {
