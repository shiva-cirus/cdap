/*
 * Copyright © 2014 Cask Data, Inc.
 *
 * Licensed under the Apache License, Version 2.0 (the "License"); you may not
 * use this file except in compliance with the License. You may obtain a copy of
 * the License at
 *
 * http://www.apache.org/licenses/LICENSE-2.0
 *
 * Unless required by applicable law or agreed to in writing, software
 * distributed under the License is distributed on an "AS IS" BASIS, WITHOUT
 * WARRANTIES OR CONDITIONS OF ANY KIND, either express or implied. See the
 * License for the specific language governing permissions and limitations under
 * the License.
 */
package co.cask.cdap.data2.transaction.stream;

import co.cask.cdap.api.data.format.FormatSpecification;
import co.cask.cdap.api.data.format.Formats;
import co.cask.cdap.api.data.schema.Schema;
import co.cask.cdap.proto.Id;
import com.google.common.base.Objects;
import org.apache.twill.filesystem.Location;

import java.util.Collections;

/**
 * Represents the configuration of a stream. This class needs to be GSON serializable.
 */
public final class StreamConfig {

  public static final FormatSpecification DEFAULT_STREAM_FORMAT =
    new FormatSpecification(
      Formats.TEXT,
      Schema.recordOf("stringBody", Schema.Field.of("body", Schema.of(Schema.Type.STRING))),
      Collections.<String, String>emptyMap());

  private final transient Id.Stream streamId;
  private final long partitionDuration;
  private final long indexInterval;
  private final long ttl;
  private final FormatSpecification format;
  private final int notificationThresholdMB;

  private final transient Location location;

<<<<<<< HEAD
  public StreamConfig() {
    this(null, 0, 0, Long.MAX_VALUE, null, null, null);
  }

  public StreamConfig(Id.Stream streamId, long partitionDuration, long indexInterval, long ttl,
                      Location location, FormatSpecification format, Integer notificationThresholdMB) {
    this.streamId = streamId;
=======
  public StreamConfig(String name, long partitionDuration, long indexInterval, long ttl,
                      Location location, FormatSpecification format, int notificationThresholdMB) {
    this.name = name;
>>>>>>> 87a72ff8
    this.partitionDuration = partitionDuration;
    this.indexInterval = indexInterval;
    this.ttl = ttl;
    this.location = location;
    this.notificationThresholdMB = notificationThresholdMB;
    this.format = format;
  }

  /**
   * @return Id of the stream.
   */
  public Id.Stream getStreamId() {
    return streamId;
  }

  /**
   * @return The duration in milliseconds that one partition in this stream contains.
   */
  public long getPartitionDuration() {
    return partitionDuration;
  }

  /**
   * @return The time interval in milliseconds that a new index entry would be created in the stream.
   */
  public long getIndexInterval() {
    return indexInterval;
  }

  /**
   * @return The time to live in milliseconds for events in this stream.
   */
  public long getTTL() {
    return ttl;
  }

  /**
   * @return The location of the stream.
   */
  public Location getLocation() {
    return location;
  }

  /**
   * @return The format of the stream body.
   */
  public FormatSpecification getFormat() {
    return Objects.firstNonNull(format, DEFAULT_STREAM_FORMAT);
  }

  /**
   * @return The threshold of data, in MB, that the stream has to ingest for a notification to be sent.
   */
  public int getNotificationThresholdMB() {
    return notificationThresholdMB;
  }

  @Override
  public String toString() {
    return Objects.toStringHelper(this)
      .add("streamId", streamId)
      .add("duration", partitionDuration)
      .add("indexInterval", indexInterval)
      .add("ttl", ttl)
      .add("location", location.toURI())
      .add("format", format)
      .add("notificationThresholdMB", notificationThresholdMB)
      .toString();
  }

  public static Builder builder(StreamConfig config) {
    return new Builder(config);
  }

  /**
   * A builder to help building instance of {@link StreamConfig}.
   */
  public static final class Builder {

    private final StreamConfig config;
    private Long ttl;
    private FormatSpecification formatSpec;
    private Integer notificationThreshold;

    private Builder(StreamConfig config) {
      this.config = config;
    }

    public void setTTL(long ttl) {
      this.ttl = ttl;
    }

    public void setFormatSpec(FormatSpecification formatSpec) {
      this.formatSpec = formatSpec;
    }

    public void setNotificationThreshold(int notificationThreshold) {
      this.notificationThreshold = notificationThreshold;
    }

    public StreamConfig build() {
      return new StreamConfig(config.getName(), config.getPartitionDuration(), config.getIndexInterval(),
                              Objects.firstNonNull(ttl, config.getTTL()),
                              config.getLocation(),
                              Objects.firstNonNull(formatSpec, config.getFormat()),
                              Objects.firstNonNull(notificationThreshold, config.getNotificationThresholdMB()));
    }
  }
}<|MERGE_RESOLUTION|>--- conflicted
+++ resolved
@@ -44,19 +44,9 @@
 
   private final transient Location location;
 
-<<<<<<< HEAD
-  public StreamConfig() {
-    this(null, 0, 0, Long.MAX_VALUE, null, null, null);
-  }
-
   public StreamConfig(Id.Stream streamId, long partitionDuration, long indexInterval, long ttl,
-                      Location location, FormatSpecification format, Integer notificationThresholdMB) {
+                      Location location, FormatSpecification format, int notificationThresholdMB) {
     this.streamId = streamId;
-=======
-  public StreamConfig(String name, long partitionDuration, long indexInterval, long ttl,
-                      Location location, FormatSpecification format, int notificationThresholdMB) {
-    this.name = name;
->>>>>>> 87a72ff8
     this.partitionDuration = partitionDuration;
     this.indexInterval = indexInterval;
     this.ttl = ttl;
@@ -158,7 +148,7 @@
     }
 
     public StreamConfig build() {
-      return new StreamConfig(config.getName(), config.getPartitionDuration(), config.getIndexInterval(),
+      return new StreamConfig(config.getStreamId(), config.getPartitionDuration(), config.getIndexInterval(),
                               Objects.firstNonNull(ttl, config.getTTL()),
                               config.getLocation(),
                               Objects.firstNonNull(formatSpec, config.getFormat()),
