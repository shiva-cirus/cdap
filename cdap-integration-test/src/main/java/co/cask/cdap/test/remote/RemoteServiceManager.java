/*
 * Copyright © 2015-2016 Cask Data, Inc.
 *
 * Licensed under the Apache License, Version 2.0 (the "License"); you may not
 * use this file except in compliance with the License. You may obtain a copy of
 * the License at
 *
 * http://www.apache.org/licenses/LICENSE-2.0
 *
 * Unless required by applicable law or agreed to in writing, software
 * distributed under the License is distributed on an "AS IS" BASIS, WITHOUT
 * WARRANTIES OR CONDITIONS OF ANY KIND, either express or implied. See the
 * License for the specific language governing permissions and limitations under
 * the License.
 */

package co.cask.cdap.test.remote;

import co.cask.cdap.api.metrics.RuntimeMetrics;
import co.cask.cdap.client.MetricsClient;
import co.cask.cdap.client.ProgramClient;
import co.cask.cdap.client.ServiceClient;
import co.cask.cdap.client.config.ClientConfig;
import co.cask.cdap.client.util.RESTClient;
import co.cask.cdap.common.ServiceUnavailableException;
import co.cask.cdap.common.utils.Tasks;
import co.cask.cdap.proto.Id;
import co.cask.cdap.proto.id.ServiceId;
import co.cask.cdap.test.AbstractProgramManager;
import co.cask.cdap.test.ServiceManager;
import com.google.common.base.Throwables;

import java.net.URL;
import java.util.concurrent.Callable;
import java.util.concurrent.TimeUnit;

/**
 * Remote implementation of {@link ServiceManager}.
 */
public class RemoteServiceManager extends AbstractProgramManager<ServiceManager> implements ServiceManager {

  private final MetricsClient metricsClient;
  private final ProgramClient programClient;
  private final ServiceClient serviceClient;
  private final Id.Service serviceId;

  public RemoteServiceManager(ServiceId programId, ClientConfig clientConfig, RESTClient restClient,
                              RemoteApplicationManager remoteApplicationManager) {
    super(programId, remoteApplicationManager);
    this.serviceId = Id.Service.from(programId.getParent().toId(), programId.getProgram());
    this.metricsClient = new MetricsClient(clientConfig, restClient);
    this.programClient = new ProgramClient(clientConfig, restClient);
    this.serviceClient = new ServiceClient(clientConfig, restClient);
  }

  @Override
  public void setInstances(int instances) {
    try {
      programClient.setServiceInstances(serviceId, instances);
    } catch (Exception e) {
      throw Throwables.propagate(e);
    }
  }

  @Override
  public int getRequestedInstances() {
    throw new UnsupportedOperationException();
  }

  @Override
  public int getProvisionedInstances() {
    try {
      return programClient.getServiceInstances(serviceId);
    } catch (Exception e) {
      throw Throwables.propagate(e);
    }
  }

  @Override
  public URL getServiceURL() {
    return getServiceURL(30, TimeUnit.SECONDS);
  }

  @Override
  public URL getServiceURL(long timeout, TimeUnit timeoutUnit) {
    try {
<<<<<<< HEAD
      return serviceClient.getServiceURL(programId);
=======
      Tasks.waitFor(true, new Callable<Boolean>() {
        @Override
        public Boolean call() throws Exception {
          try {
            serviceClient.checkAvailability(serviceId);
            return true;
          } catch (ServiceUnavailableException e) {
            // simply retry in case its not yet available
            return false;
          }
        }
      }, timeout, timeoutUnit);
      return serviceClient.getServiceURL(serviceId);
>>>>>>> 4ffb5be3
    } catch (Exception e) {
      throw Throwables.propagate(e);
    }
  }

  @Override
  public RuntimeMetrics getMetrics() {
    return metricsClient.getServiceMetrics(programId.toId());
  }
}<|MERGE_RESOLUTION|>--- conflicted
+++ resolved
@@ -84,9 +84,6 @@
   @Override
   public URL getServiceURL(long timeout, TimeUnit timeoutUnit) {
     try {
-<<<<<<< HEAD
-      return serviceClient.getServiceURL(programId);
-=======
       Tasks.waitFor(true, new Callable<Boolean>() {
         @Override
         public Boolean call() throws Exception {
@@ -100,7 +97,6 @@
         }
       }, timeout, timeoutUnit);
       return serviceClient.getServiceURL(serviceId);
->>>>>>> 4ffb5be3
     } catch (Exception e) {
       throw Throwables.propagate(e);
     }
