<?xml version="1.0" encoding="UTF-8"?>
<!--
  Copyright © 2015 Cask Data, Inc.

  Licensed under the Apache License, Version 2.0 (the "License"); you may not
  use this file except in compliance with the License. You may obtain a copy of
  the License at

  http://www.apache.org/licenses/LICENSE-2.0

  Unless required by applicable law or agreed to in writing, software
  distributed under the License is distributed on an "AS IS" BASIS, WITHOUT
  WARRANTIES OR CONDITIONS OF ANY KIND, either express or implied. See the
  License for the specific language governing permissions and limitations under
  the License.
  -->
<project xmlns="http://maven.apache.org/POM/4.0.0"
         xmlns:xsi="http://www.w3.org/2001/XMLSchema-instance"
         xsi:schemaLocation="http://maven.apache.org/POM/4.0.0 http://maven.apache.org/xsd/maven-4.0.0.xsd">
  <parent>
    <artifactId>cdap</artifactId>
    <groupId>co.cask.cdap</groupId>
<<<<<<< HEAD
    <version>3.0.1</version>
=======
    <version>3.1.0-SNAPSHOT</version>
>>>>>>> edde692b
  </parent>
  <modelVersion>4.0.0</modelVersion>


  <properties>
    <!--TODO: JIRA CDAP-2677-->
    <maven.javadoc.skip>true</maven.javadoc.skip>
  </properties>

  <artifactId>cdap-integration-test</artifactId>
  <name>CDAP Integration Test Framework</name>

  <dependencies>
    <dependency>
      <groupId>co.cask.cdap</groupId>
      <artifactId>cdap-api</artifactId>
      <version>${project.version}</version>
    </dependency>
    <dependency>
      <groupId>co.cask.cdap</groupId>
      <artifactId>cdap-common</artifactId>
      <version>${project.version}</version>
    </dependency>
    <dependency>
      <groupId>co.cask.cdap</groupId>
      <artifactId>cdap-test</artifactId>
      <version>${project.version}</version>
    </dependency>
    <dependency>
      <groupId>co.cask.cdap</groupId>
      <artifactId>cdap-gateway</artifactId>
      <version>${project.version}</version>
    </dependency>
    <dependency>
      <groupId>co.cask.cdap</groupId>
      <artifactId>cdap-standalone</artifactId>
      <version>${project.version}</version>
    </dependency>
    <dependency>
      <groupId>co.cask.cdap</groupId>
      <artifactId>cdap-standalone</artifactId>
      <version>${project.version}</version>
      <type>test-jar</type>
    </dependency>
    <dependency>
      <groupId>co.cask.cdap</groupId>
      <artifactId>cdap-proto</artifactId>
      <version>${project.version}</version>
    </dependency>
    <dependency>
      <groupId>co.cask.cdap</groupId>
      <artifactId>cdap-client</artifactId>
      <version>${project.version}</version>
    </dependency>
    <dependency>
      <groupId>co.cask.cdap</groupId>
      <artifactId>cdap-app-fabric</artifactId>
      <version>${project.version}</version>
    </dependency>

    <!-- In compile scope because this module should only be used in test scope -->
    <dependency>
      <groupId>junit</groupId>
      <artifactId>junit</artifactId>
      <scope>compile</scope>
    </dependency>
    <dependency>
      <groupId>co.cask.cdap</groupId>
      <artifactId>cdap-common-unit-test</artifactId>
      <version>${project.version}</version>
    </dependency>

  </dependencies>

</project><|MERGE_RESOLUTION|>--- conflicted
+++ resolved
@@ -20,19 +20,9 @@
   <parent>
     <artifactId>cdap</artifactId>
     <groupId>co.cask.cdap</groupId>
-<<<<<<< HEAD
-    <version>3.0.1</version>
-=======
     <version>3.1.0-SNAPSHOT</version>
->>>>>>> edde692b
   </parent>
   <modelVersion>4.0.0</modelVersion>
-
-
-  <properties>
-    <!--TODO: JIRA CDAP-2677-->
-    <maven.javadoc.skip>true</maven.javadoc.skip>
-  </properties>
 
   <artifactId>cdap-integration-test</artifactId>
   <name>CDAP Integration Test Framework</name>
