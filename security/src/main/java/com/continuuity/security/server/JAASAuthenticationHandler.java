package com.continuuity.security.server;

import com.continuuity.common.conf.CConfiguration;
<<<<<<< HEAD
import com.continuuity.common.conf.Constants;
import com.google.inject.Inject;
import org.eclipse.jetty.security.ConstraintMapping;
import org.eclipse.jetty.security.ConstraintSecurityHandler;
=======
import org.eclipse.jetty.security.Authenticator;
>>>>>>> c4ae6ab7
import org.eclipse.jetty.security.DefaultIdentityService;
import org.eclipse.jetty.security.IdentityService;
import org.eclipse.jetty.security.LoginService;
import org.eclipse.jetty.security.authentication.BasicAuthenticator;

/**
 * An abstract authentication handler that supports the JAAS interface for external authentication.
 */
public abstract class JAASAuthenticationHandler extends AbstractAuthenticationHandler {

<<<<<<< HEAD
  @Inject
  public JAASAuthenticationHandler(String loginModuleName, CConfiguration configuration) throws Exception {
    super();
=======
  public JAASAuthenticationHandler(CConfiguration configuration) {
    super(configuration);
  }
>>>>>>> c4ae6ab7

  @Override
  public IdentityService getHandlerIdentityService() {
    return new DefaultIdentityService();
  }

  @Override
  protected Authenticator getHandlerAuthenticator() {
    return new BasicAuthenticator();
  }

<<<<<<< HEAD
    if (configuration.getBoolean(Constants.Security.SSL_ENABLED)) {
      constraint.setDataConstraint(Constraint.DC_CONFIDENTIAL);
    }

=======
  @Override
  protected LoginService getHandlerLoginService() {
>>>>>>> c4ae6ab7
    JAASLoginService jaasLoginService = new JAASLoginService();
    jaasLoginService.setLoginModuleName("jaasLoginService");
    jaasLoginService.setConfiguration(getLoginModuleConfiguration());
    return jaasLoginService;
  }
}<|MERGE_RESOLUTION|>--- conflicted
+++ resolved
@@ -1,14 +1,7 @@
 package com.continuuity.security.server;
 
 import com.continuuity.common.conf.CConfiguration;
-<<<<<<< HEAD
-import com.continuuity.common.conf.Constants;
-import com.google.inject.Inject;
-import org.eclipse.jetty.security.ConstraintMapping;
-import org.eclipse.jetty.security.ConstraintSecurityHandler;
-=======
 import org.eclipse.jetty.security.Authenticator;
->>>>>>> c4ae6ab7
 import org.eclipse.jetty.security.DefaultIdentityService;
 import org.eclipse.jetty.security.IdentityService;
 import org.eclipse.jetty.security.LoginService;
@@ -19,15 +12,9 @@
  */
 public abstract class JAASAuthenticationHandler extends AbstractAuthenticationHandler {
 
-<<<<<<< HEAD
-  @Inject
-  public JAASAuthenticationHandler(String loginModuleName, CConfiguration configuration) throws Exception {
-    super();
-=======
   public JAASAuthenticationHandler(CConfiguration configuration) {
     super(configuration);
   }
->>>>>>> c4ae6ab7
 
   @Override
   public IdentityService getHandlerIdentityService() {
@@ -39,15 +26,8 @@
     return new BasicAuthenticator();
   }
 
-<<<<<<< HEAD
-    if (configuration.getBoolean(Constants.Security.SSL_ENABLED)) {
-      constraint.setDataConstraint(Constraint.DC_CONFIDENTIAL);
-    }
-
-=======
   @Override
   protected LoginService getHandlerLoginService() {
->>>>>>> c4ae6ab7
     JAASLoginService jaasLoginService = new JAASLoginService();
     jaasLoginService.setLoginModuleName("jaasLoginService");
     jaasLoginService.setConfiguration(getLoginModuleConfiguration());
