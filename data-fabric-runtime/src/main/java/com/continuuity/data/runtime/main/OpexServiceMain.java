package com.continuuity.data.runtime.main;

import com.continuuity.common.conf.CConfiguration;
import com.continuuity.common.conf.Constants;
import com.continuuity.common.conf.KafkaConstants;
import com.continuuity.common.guice.ConfigModule;
import com.continuuity.common.guice.DiscoveryRuntimeModule;
import com.continuuity.common.guice.IOModule;
import com.continuuity.common.guice.LocationRuntimeModule;
import com.continuuity.common.metrics.MetricsCollectionService;
import com.continuuity.common.service.CommandPortService;
import com.continuuity.common.utils.Copyright;
import com.continuuity.data.runtime.DataFabricOpexModule;
import com.continuuity.data2.transaction.distributed.TransactionService;
import com.continuuity.data2.transaction.queue.QueueAdmin;
import com.continuuity.internal.kafka.client.ZKKafkaClientService;
import com.continuuity.kafka.client.KafkaClientService;
import com.continuuity.metrics.guice.MetricsClientRuntimeModule;
import com.continuuity.weave.common.Services;
import com.continuuity.weave.zookeeper.RetryStrategies;
import com.continuuity.weave.zookeeper.ZKClientService;
import com.continuuity.weave.zookeeper.ZKClientServices;
import com.continuuity.weave.zookeeper.ZKClients;
import com.google.common.util.concurrent.Futures;
import com.google.inject.Guice;
import com.google.inject.Injector;
import org.slf4j.Logger;
import org.slf4j.LoggerFactory;

import java.io.BufferedWriter;
import java.io.IOException;
import java.io.PrintStream;
import java.util.concurrent.Future;
import java.util.concurrent.TimeUnit;

/**
 * Driver class to start and stop tx in distributed mode.
 */
public class OpexServiceMain {

  private static final Logger LOG = LoggerFactory.getLogger(OpexServiceMain.class);

  private static final int START = 1;
  private static final int STOP = 2;

  static void usage(boolean error) {
    PrintStream out = (error ? System.err : System.out);
    String name = OpexServiceMain.class.getSimpleName();
    Copyright.print(out);
    out.println("Usage: ");
    out.println("  " + name + " ( start | stop ) ");
  }


  public static void main(String args[]) throws Exception {

    if (args.length != 1) {
      usage(true);
      return;
    }
    if ("--help".equals(args[0])) {
      usage(false);
      return;
    }

    int command;

    if ("start".equals(args[0])) {
      command = START;
    } else if ("stop".equals(args[0])) {
      command = STOP;
    } else {
      usage(true);
      return;
    }

    DataFabricOpexModule module = new DataFabricOpexModule();
    CConfiguration conf = module.getConfiguration();

    ZKClientService zkClientService =
      ZKClientServices.delegate(
        ZKClients.reWatchOnExpire(
          ZKClients.retryOnFailure(
<<<<<<< HEAD
            ZKClientService.Builder.of(conf.get(Constants.Zookeeper.QUORUM))
              .setSessionTimeout(10000)
              .build(),
=======
            ZKClientService.Builder.of(configuration.get(Constants.Zookeeper.QUORUM))
                                   .setSessionTimeout(configuration.getInt(
                                                            Constants.Zookeeper.CFG_SESSION_TIMEOUT_MILLIS,
                                                            Constants.Zookeeper.DEFAULT_SESSION_TIMEOUT_MILLIS))
                                   .build(),
>>>>>>> c2770b39
            RetryStrategies.fixDelay(2, TimeUnit.SECONDS)
          )
        )
      );
    String kafkaZKNamespace = conf.get(KafkaConstants.ConfigKeys.ZOOKEEPER_NAMESPACE_CONFIG);
    KafkaClientService kafkaClientService = new ZKKafkaClientService(
      kafkaZKNamespace == null
        ? zkClientService
        : ZKClients.namespace(zkClientService, "/" + kafkaZKNamespace)
    );

    Injector injector = Guice.createInjector(
      new MetricsClientRuntimeModule(kafkaClientService).getDistributedModules(),
      new IOModule(),
      new ConfigModule(),
      new LocationRuntimeModule().getDistributedModules(),
      new DiscoveryRuntimeModule(zkClientService).getDistributedModules(),
      module);

    // start a tx server
    final TransactionService txService = injector.getInstance(TransactionService.class);

    if (START == command) {
      Runtime.getRuntime().addShutdownHook(new Thread() {
        @Override
        public void run() {
          try {
            if (txService.isRunning()) {
              txService.stopAndWait();
            }
          } catch (Throwable e) {
            LOG.error("Failed to shutdown transaction service.", e);
            // because shutdown hooks execute concurrently, the logger may be closed already: thus also print it.
            System.err.println("Failed to shutdown transaction service: " + e.getMessage());
            e.printStackTrace(System.err);
          }
        }
      });

      // Starts metrics collection
      MetricsCollectionService metricsCollectionService = injector.getInstance(MetricsCollectionService.class);
      Futures.getUnchecked(Services.chainStart(zkClientService, kafkaClientService, metricsCollectionService));

      Copyright.print(System.out);
      System.out.println("Starting Operation Executor Service...");

      // Creates HBase queue table
      QueueAdmin queueAdmin = injector.getInstance(QueueAdmin.class);
      // NOTE: queues currently stored in one table, so it doesn't matter what you pass a param
      queueAdmin.create("queue");

      // start it. start is not blocking, hence we want to block to avoid termination of main
      Future<?> future = Services.getCompletionFuture(txService);
      try {
        txService.start();
      } catch (Exception e) {
        System.err.println("Failed to start service: " + e.getMessage());
      }
      // starting health/status check service
      startHealthCheckService(conf);

      future.get();
    } else {
      Copyright.print(System.out);
      System.out.println("Stopping Operation Executor Service...");
      txService.stop();
    }
  }

  private static void startHealthCheckService(CConfiguration conf) {
    int port = conf.getInt(Constants.Transaction.Service.CFG_DATA_TX_COMMAND_PORT, 0);
    final CommandPortService service = CommandPortService.builder("tx-status")
      .setPort(port)
      .addCommandHandler("ruok", "Service status", new CommandPortService.CommandHandler() {
        @Override
        public void handle(BufferedWriter respondWriter) throws IOException {
          respondWriter.write("imok");
          respondWriter.close();
        }
      })
      .build();
    service.start();
  }
}<|MERGE_RESOLUTION|>--- conflicted
+++ resolved
@@ -81,17 +81,11 @@
       ZKClientServices.delegate(
         ZKClients.reWatchOnExpire(
           ZKClients.retryOnFailure(
-<<<<<<< HEAD
             ZKClientService.Builder.of(conf.get(Constants.Zookeeper.QUORUM))
-              .setSessionTimeout(10000)
-              .build(),
-=======
-            ZKClientService.Builder.of(configuration.get(Constants.Zookeeper.QUORUM))
-                                   .setSessionTimeout(configuration.getInt(
+                                   .setSessionTimeout(conf.getInt(
                                                             Constants.Zookeeper.CFG_SESSION_TIMEOUT_MILLIS,
                                                             Constants.Zookeeper.DEFAULT_SESSION_TIMEOUT_MILLIS))
                                    .build(),
->>>>>>> c2770b39
             RetryStrategies.fixDelay(2, TimeUnit.SECONDS)
           )
         )
