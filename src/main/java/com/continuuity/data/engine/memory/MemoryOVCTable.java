--- conflicted
+++ resolved
@@ -392,40 +392,6 @@
     }
   }
 
-  @Override
-  public OperationResult<byte[]> getCeilValue(byte[] row, byte[] column, ReadPointer readPointer)
-    throws OperationException {
-
-    RowLockTable.Row r = new RowLockTable.Row(row);
-
-    Entry<RowLockTable.Row, NavigableMap<Column, NavigableMap<Version, Value>>> ceilEntry = this.map.ceilingEntry(r);
-
-    if (ceilEntry == null) {
-      return new OperationResult<byte[]>(StatusCode.KEY_NOT_FOUND);
-    }
-
-    RowLockTable.Row lockedRow = ceilEntry.getKey();
-
-    NavigableMap<Column, NavigableMap<Version, Value>> map = getAndLockExistingRow(lockedRow);
-    if (map == null) {
-      return new OperationResult<byte[]>(StatusCode.KEY_NOT_FOUND);
-    }
-    try {
-      byte[] ret = null;
-      NavigableMap<Version, Value> columnMap = getColumn(map, column);
-      ImmutablePair<Long, byte[]> latest = filteredLatest(columnMap, readPointer);
-      if (latest != null) {
-        ret = latest.getSecond();
-      }
-      if (ret == null) {
-        return new OperationResult<byte[]>(StatusCode.COLUMN_NOT_FOUND);
-      } else {
-        return new OperationResult<byte[]>(ret);
-      }
-    } finally {
-      this.locks.unlock(lockedRow);
-    }
-  }
 
   private boolean isEmpty(byte[] column) {
     return column == null || column.length == 0;
@@ -466,23 +432,13 @@
 
   @Override
   public Scanner scan(byte[] startRow, byte[] stopRow, ReadPointer readPointer) {
-<<<<<<< HEAD
-    return scan(startRow, stopRow, null, readPointer);
-  }
-
-  @Override
-  public Scanner scan(ReadPointer readPointer) {
-    return scan(null, null, null, readPointer);
-=======
     return new MemoryScanner(this.map.subMap(new RowLockTable.Row(startRow), new RowLockTable.Row(stopRow)).entrySet
       ().iterator(), readPointer);
   }
 
   @Override
-  public Scanner scan(byte[] startRow, byte[] stopRow, byte[][] columns, ReadPointer readPointer) {
-    return new MemoryScanner(this.map.subMap(new RowLockTable.Row(startRow), new RowLockTable.Row(stopRow)).entrySet
-      ().iterator(), columns, readPointer);
->>>>>>> 30057923
+  public Scanner scan(ReadPointer readPointer) {
+    return new MemoryScanner(this.map.entrySet().iterator(), readPointer);
   }
 
   @Override
@@ -532,23 +488,6 @@
 
     @Override
     public ImmutablePair<byte[], Map<byte[], byte[]>> next() {
-<<<<<<< HEAD
-      if (!this.rows.hasNext()) {
-        return null;
-      }
-      Entry<RowLockTable.Row, NavigableMap<Column, NavigableMap<Version, Value>>> rowEntry = this.rows.next();
-      Map<byte[], byte[]> columns = new TreeMap<byte[], byte[]>(Bytes.BYTES_COMPARATOR);
-      for (Map.Entry<Column, NavigableMap<Version, Value>> colEntry : rowEntry.getValue().entrySet()) {
-        if (!this.columnSet.isEmpty() && !this.columnSet.contains(colEntry.getKey().getValue())) {
-          continue;
-        }
-        byte[] value = filteredLatest(colEntry.getValue(), this.readPointer).getSecond();
-        if (value != null) {
-          columns.put(colEntry.getKey().getValue(), value);
-        }
-      }
-      return new ImmutablePair<byte[], Map<byte[], byte[]>>(rowEntry.getKey().getValue(), columns);
-=======
       Map<byte[], byte[]> columns = new TreeMap<byte[], byte[]>(Bytes.BYTES_COMPARATOR);
       Entry<RowLockTable.Row, NavigableMap<Column, NavigableMap<Version, Value>>> rowEntry = null;
       boolean gotNext = false;
@@ -578,7 +517,6 @@
       } else {
         return null;
       }
->>>>>>> 30057923
     }
 
     @Override
