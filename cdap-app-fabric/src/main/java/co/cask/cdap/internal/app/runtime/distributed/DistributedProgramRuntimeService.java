--- conflicted
+++ resolved
@@ -200,12 +200,8 @@
     }
     Id.Program programId = Id.Program.from(matcher.group(2), matcher.group(3), type, matcher.group(4));
 
-    runtimeInfo = createRuntimeInfo(type, programId, controller);
+    runtimeInfo = createRuntimeInfo(type, programId, controller, runId);
     if (runtimeInfo != null) {
-<<<<<<< HEAD
-      runtimeInfo = createRuntimeInfo(type, programId, controller, runId);
-=======
->>>>>>> 08f54d43
       updateRuntimeInfo(type, runId, runtimeInfo);
       return runtimeInfo;
     } else {
