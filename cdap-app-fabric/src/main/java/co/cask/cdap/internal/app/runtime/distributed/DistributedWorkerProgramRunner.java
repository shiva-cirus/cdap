/*
 * Copyright © 2015 Cask Data, Inc.
 *
 * Licensed under the Apache License, Version 2.0 (the "License"); you may not
 * use this file except in compliance with the License. You may obtain a copy of
 * the License at
 *
 * http://www.apache.org/licenses/LICENSE-2.0
 *
 * Unless required by applicable law or agreed to in writing, software
 * distributed under the License is distributed on an "AS IS" BASIS, WITHOUT
 * WARRANTIES OR CONDITIONS OF ANY KIND, either express or implied. See the
 * License for the specific language governing permissions and limitations under
 * the License.
 */

package co.cask.cdap.internal.app.runtime.distributed;

import co.cask.cdap.api.Resources;
import co.cask.cdap.api.worker.WorkerSpecification;
import co.cask.cdap.app.ApplicationSpecification;
import co.cask.cdap.app.program.Program;
import co.cask.cdap.app.runtime.ProgramController;
import co.cask.cdap.app.runtime.ProgramOptions;
import co.cask.cdap.app.runtime.RunIds;
import co.cask.cdap.common.conf.CConfiguration;
import co.cask.cdap.common.conf.Constants;
import co.cask.cdap.common.twill.AbortOnTimeoutEventHandler;
import co.cask.cdap.internal.app.runtime.ProgramOptionConstants;
import co.cask.cdap.proto.ProgramType;
import com.google.common.base.Preconditions;
import com.google.gson.Gson;
import com.google.inject.Inject;
import org.apache.hadoop.conf.Configuration;
import org.apache.twill.api.EventHandler;
import org.apache.twill.api.RunId;
import org.apache.twill.api.TwillController;
import org.apache.twill.api.TwillRunner;
import org.slf4j.Logger;
import org.slf4j.LoggerFactory;

import java.io.File;
import java.util.Map;

/**
 * Distributed ProgramRunner for Worker.
 */
public class DistributedWorkerProgramRunner extends AbstractDistributedProgramRunner {

  private static final Logger LOG = LoggerFactory.getLogger(DistributedWorkerProgramRunner.class);
  private static final Gson GSON = new Gson();

  @Inject
  DistributedWorkerProgramRunner(TwillRunner twillRunner, Configuration hConfig, CConfiguration cConfig) {
    super(twillRunner, hConfig, cConfig);
  }

  @Override
  protected ProgramController launch(Program program, ProgramOptions options,
                                     Map<String, File> localizeFiles, ApplicationLauncher launcher) {
    ApplicationSpecification appSpec = program.getApplicationSpecification();
    Preconditions.checkNotNull(appSpec, "Missing application specification.");

    ProgramType processorType = program.getType();
    Preconditions.checkNotNull(processorType, "Missing processor type.");
    Preconditions.checkArgument(processorType == ProgramType.WORKER, "Only WORKER process type is supported.");

    WorkerSpecification workerSpec = appSpec.getWorkers().get(program.getName());
    Preconditions.checkNotNull(workerSpec, "Missing WorkerSpecification for %s", program.getName());

    String instances = options.getArguments().getOption(ProgramOptionConstants.INSTANCES,
                                                        String.valueOf(workerSpec.getInstances()));
    String resourceString = options.getArguments().getOption(ProgramOptionConstants.RESOURCES, null);
    Resources newResources = (resourceString != null) ? GSON.fromJson(resourceString, Resources.class) :
      workerSpec.getResources();

    WorkerSpecification newWorkerSpec = new WorkerSpecification(workerSpec.getClassName(), workerSpec.getName(),
                                                                workerSpec.getDescription(), workerSpec.getProperties(),
                                                                workerSpec.getDatasets(), newResources,
                                                                Integer.valueOf(instances));

    LOG.info("Launching distributed worker {}", program.getName());

    TwillController controller = launcher.launch(new WorkerTwillApplication(program, newWorkerSpec,
<<<<<<< HEAD
                                                                            hConfFile, cConfFile, eventHandler));
    RunId runId = RunIds.fromString(options.getArguments().getOption(ProgramOptionConstants.RUN_ID));
    return new WorkerTwillProgramController(program.getName(), controller, runId).startListen();
=======
                                                                            localizeFiles, eventHandler));
    return new WorkerTwillProgramController(program.getName(), controller).startListen();
>>>>>>> 0ab14d23
  }

  @Override
  protected EventHandler createEventHandler(CConfiguration cConf) {
    return new AbortOnTimeoutEventHandler(
      cConf.getLong(Constants.CFG_TWILL_NO_CONTAINER_TIMEOUT, Long.MAX_VALUE), true);
  }
}<|MERGE_RESOLUTION|>--- conflicted
+++ resolved
@@ -22,7 +22,7 @@
 import co.cask.cdap.app.program.Program;
 import co.cask.cdap.app.runtime.ProgramController;
 import co.cask.cdap.app.runtime.ProgramOptions;
-import co.cask.cdap.app.runtime.RunIds;
+import co.cask.cdap.common.app.RunIds;
 import co.cask.cdap.common.conf.CConfiguration;
 import co.cask.cdap.common.conf.Constants;
 import co.cask.cdap.common.twill.AbortOnTimeoutEventHandler;
@@ -82,14 +82,9 @@
     LOG.info("Launching distributed worker {}", program.getName());
 
     TwillController controller = launcher.launch(new WorkerTwillApplication(program, newWorkerSpec,
-<<<<<<< HEAD
-                                                                            hConfFile, cConfFile, eventHandler));
+                                                                            localizeFiles, eventHandler));
     RunId runId = RunIds.fromString(options.getArguments().getOption(ProgramOptionConstants.RUN_ID));
     return new WorkerTwillProgramController(program.getName(), controller, runId).startListen();
-=======
-                                                                            localizeFiles, eventHandler));
-    return new WorkerTwillProgramController(program.getName(), controller).startListen();
->>>>>>> 0ab14d23
   }
 
   @Override
