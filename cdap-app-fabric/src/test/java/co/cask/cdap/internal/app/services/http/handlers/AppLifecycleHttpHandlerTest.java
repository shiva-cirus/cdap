--- conflicted
+++ resolved
@@ -140,25 +140,6 @@
     Assert.assertEquals(200, response.getStatusLine().getStatusCode());
   }
 
-<<<<<<< HEAD
-=======
-  private List<JsonObject> getAppList(String namespace) throws Exception {
-    HttpResponse response = doGet(getVersionedAPIPath("apps/", Constants.Gateway.API_VERSION_3_TOKEN, namespace));
-    Assert.assertEquals(200, response.getStatusLine().getStatusCode());
-    Type typeToken = new TypeToken<List<JsonObject>>() { }.getType();
-    return readResponse(response, typeToken);
-  }
-
-  private JsonObject getAppDetails(String namespace, String appName) throws Exception {
-    HttpResponse response = doGet(getVersionedAPIPath(String.format("apps/%s", appName),
-                                                      Constants.Gateway.API_VERSION_3_TOKEN, namespace));
-    Assert.assertEquals(200, response.getStatusLine().getStatusCode());
-    Assert.assertEquals("application/json", response.getFirstHeader(HttpHeaders.Names.CONTENT_TYPE).getValue());
-    Type typeToken = new TypeToken<JsonObject>() { }.getType();
-    return readResponse(response, typeToken);
-  }
-
->>>>>>> 57cb2e94
   /**
    * Tests deleting an application.
    */
