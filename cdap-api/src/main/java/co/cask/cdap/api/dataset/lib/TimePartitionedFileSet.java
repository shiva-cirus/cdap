--- conflicted
+++ resolved
@@ -17,7 +17,6 @@
 package co.cask.cdap.api.dataset.lib;
 
 import co.cask.cdap.api.annotation.Beta;
-import co.cask.cdap.api.dataset.DataSetException;
 import co.cask.cdap.api.dataset.PartitionNotFoundException;
 
 import java.util.Map;
@@ -68,11 +67,6 @@
    * If the metadata key already exists, it will be overwritten.
    *
    * @param time the partition time in milliseconds since the Epoch
-<<<<<<< HEAD
-=======
-   *
-   * @throws DataSetException in case an attempt is made to update existing entries.
->>>>>>> 1c756310
    * @throws PartitionNotFoundException when a partition for the given time is not found
    */
   void addMetadata(long time, String metadataKey, String metadataValue);
@@ -82,11 +76,6 @@
    * If the metadata key already exists, it will be overwritten.
    *
    * @param time the partition time in milliseconds since the Epoch
-<<<<<<< HEAD
-=======
-   *
-   * @throws DataSetException in case an attempt is made to update existing entries.
->>>>>>> 1c756310
    * @throws PartitionNotFoundException when a partition for the given time is not found
    */
   void addMetadata(long time, Map<String, String> metadata);
